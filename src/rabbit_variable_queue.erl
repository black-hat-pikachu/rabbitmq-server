%%   The contents of this file are subject to the Mozilla Public License
%%   Version 1.1 (the "License"); you may not use this file except in
%%   compliance with the License. You may obtain a copy of the License at
%%   http://www.mozilla.org/MPL/
%%
%%   Software distributed under the License is distributed on an "AS IS"
%%   basis, WITHOUT WARRANTY OF ANY KIND, either express or implied. See the
%%   License for the specific language governing rights and limitations
%%   under the License.
%%
%%   The Original Code is RabbitMQ.
%%
%%   The Initial Developers of the Original Code are LShift Ltd,
%%   Cohesive Financial Technologies LLC, and Rabbit Technologies Ltd.
%%
%%   Portions created before 22-Nov-2008 00:00:00 GMT by LShift Ltd,
%%   Cohesive Financial Technologies LLC, or Rabbit Technologies Ltd
%%   are Copyright (C) 2007-2008 LShift Ltd, Cohesive Financial
%%   Technologies LLC, and Rabbit Technologies Ltd.
%%
%%   Portions created by LShift Ltd are Copyright (C) 2007-2010 LShift
%%   Ltd. Portions created by Cohesive Financial Technologies LLC are
%%   Copyright (C) 2007-2010 Cohesive Financial Technologies
%%   LLC. Portions created by Rabbit Technologies Ltd are Copyright
%%   (C) 2007-2010 Rabbit Technologies Ltd.
%%
%%   All Rights Reserved.
%%
%%   Contributor(s): ______________________________________.
%%

-module(rabbit_variable_queue).

-export([init/3, terminate/1, delete_and_terminate/1,
         purge/1, publish/2, publish_delivered/3, fetch/2, ack/2,
         tx_publish/3, tx_ack/3, tx_rollback/2, tx_commit/3,
         requeue/2, len/1, is_empty/1,
         set_ram_duration_target/2, ram_duration/1,
         needs_idle_timeout/1, idle_timeout/1, handle_pre_hibernate/1,
         status/1]).

-export([start/1]).

%%----------------------------------------------------------------------------
%% Definitions:

%% alpha: this is a message where both the message itself, and its
%%        position within the queue are held in RAM
%%
%% beta: this is a message where the message itself is only held on
%%        disk, but its position within the queue is held in RAM.
%%
%% gamma: this is a message where the message itself is only held on
%%        disk, but its position is both in RAM and on disk.
%%
%% delta: this is a collection of messages, represented by a single
%%        term, where the messages and their position are only held on
%%        disk.
%%
%% Note that for persistent messages, the message and its position
%% within the queue are always held on disk, *in addition* to being in
%% one of the above classifications.
%%
%% Also note that within this code, the term gamma never
%% appears. Instead, gammas are defined by betas who have had their
%% queue position recorded on disk.
%%
%% In general, messages move q1 -> q2 -> delta -> q3 -> q4, though
%% many of these steps are frequently skipped. q1 and q4 only hold
%% alphas, q2 and q3 hold both betas and gammas (as queues of queues,
%% using the bpqueue module where the block prefix determines whether
%% they're betas or gammas). When a message arrives, its
%% classification is determined. It is then added to the rightmost
%% appropriate queue.
%%
%% If a new message is determined to be a beta or gamma, q1 is
%% empty. If a new message is determined to be a delta, q1 and q2 are
%% empty (and actually q4 too).
%%
%% When removing messages from a queue, if q4 is empty then q3 is read
%% directly. If q3 becomes empty then the next segment's worth of
%% messages from delta are read into q3, reducing the size of
%% delta. If the queue is non empty, either q4 or q3 contain
%% entries. It is never permitted for delta to hold all the messages
%% in the queue.
%%
%% The duration indicated to us by the memory_monitor is used to
%% calculate, given our current ingress and egress rates, how many
%% messages we should hold in RAM. When we need to push alphas to
%% betas or betas to gammas, we favour writing out messages that are
%% further from the head of the queue. This minimises writes to disk,
%% as the messages closer to the tail of the queue stay in the queue
%% for longer, thus do not need to be replaced as quickly by sending
%% other messages to disk.
%%
%% Whilst messages are pushed to disk and forgotten from RAM as soon
%% as requested by a new setting of the queue RAM duration, the
%% inverse is not true: we only load messages back into RAM as
%% demanded as the queue is read from. Thus only publishes to the
%% queue will take up available spare capacity.
%%
%% If a queue is full of transient messages, then the transition from
%% betas to deltas will be potentially very expensive as millions of
%% entries must be written to disk by the queue_index module. This can
%% badly stall the queue. In order to avoid this, the proportion of
%% gammas / (betas+gammas) must not be lower than (betas+gammas) /
%% (alphas+betas+gammas). As the queue grows or available memory
%% shrinks, the latter ratio increases, requiring the conversion of
%% more gammas to betas in order to maintain the invariant. At the
%% point at which betas and gammas must be converted to deltas, there
%% should be very few betas remaining, thus the transition is fast (no
%% work needs to be done for the gamma -> delta transition).
%%
%% The conversion of betas to gammas is done in batches of exactly
%% ?IO_BATCH_SIZE. This value should not be too small, otherwise the
%% frequent operations on the queues of q2 and q3 will not be
%% effectively amortised (switching the direction of queue access
%% defeats amortisation), nor should it be too big, otherwise
%% converting a batch stalls the queue for too long. Therefore, it
%% must be just right.
%%
%% The conversion from alphas to betas is also chunked, but only to
%% ensure no more than ?IO_BATCH_SIZE alphas are converted to betas at
%% any one time. This further smooths the effects of changes to the
%% target_ram_msg_count and ensures the queue remains responsive
%% even when there is a large amount of IO work to do. The
%% idle_timeout callback is utilised to ensure that conversions are
%% done as promptly as possible whilst ensuring the queue remains
%% responsive.
%%
%% In the queue we only keep track of messages that are pending
%% delivery. This is fine for queue purging, but can be expensive for
%% queue deletion: for queue deletion we must scan all the way through
%% all remaining segments in the queue index (we start by doing a
%% purge) and delete messages from the msg_store that we find in the
%% queue index.
%%
%% Notes on Clean Shutdown
%% (This documents behaviour in variable_queue, queue_index and
%% msg_store.)
%%
%% In order to try to achieve as fast a start-up as possible, if a
%% clean shutdown occurs, we try to save out state to disk to reduce
%% work on startup. In the msg_store this takes the form of the
%% index_module's state, plus the file_summary ets table, and client
%% refs. In the VQ, this takes the form of the count of persistent
%% messages in the queue and references into the msg_stores. The
%% queue_index adds to these terms the details of its segments and
%% stores the terms in the queue directory.
%%
%% The references to the msg_stores are there so that the msg_store
%% knows to only trust its saved state if all of the queues it was
%% previously talking to come up cleanly. Likewise, the queues
%% themselves (esp queue_index) skips work in init if all the queues
%% and msg_store were shutdown cleanly. This gives both good speed
%% improvements and also robustness so that if anything possibly went
%% wrong in shutdown (or there was subsequent manual tampering), all
%% messages and queues that can be recovered are recovered, safely.
%%
%% To delete transient messages lazily, the variable_queue, on
%% startup, stores the next_seq_id reported by the queue_index as the
%% transient_threshold. From that point on, whenever it's reading a
%% message off disk via the queue_index, if the seq_id is below this
%% threshold and the message is transient then it drops the
%% message. This avoids the expensive operation of scanning the entire
%% queue on startup in order to delete transient messages that were
%% only pushed to disk to save memory.
%%
%%----------------------------------------------------------------------------

-behaviour(rabbit_backing_queue).

-record(vqstate,
        { q1,
          q2,
          delta,
          q3,
          q4,
          next_seq_id,
          pending_ack,
          index_state,
          msg_store_clients,
          on_sync,
          durable,
          transient_threshold,

          len,
          persistent_count,

          duration_target,
          target_ram_msg_count,
          ram_msg_count,
          ram_msg_count_prev,
          ram_index_count,
          out_counter,
          in_counter,
          egress_rate,
          avg_egress_rate,
          ingress_rate,
          avg_ingress_rate,
          rate_timestamp
         }).

-record(msg_status,
        { seq_id,
          guid,
          msg,
          is_persistent,
          is_delivered,
          msg_on_disk,
          index_on_disk
         }).

-record(delta,
        { start_seq_id, %% start_seq_id is inclusive
          count,
          end_seq_id    %% end_seq_id is exclusive
         }).

-record(tx, { pending_messages, pending_acks }).

%% When we discover, on publish, that we should write some indices to
%% disk for some betas, the RAM_INDEX_BATCH_SIZE sets the number of
%% betas that we must be due to write indices for before we do any
%% work at all. This is both a minimum and a maximum - we don't write
%% fewer than RAM_INDEX_BATCH_SIZE indices out in one go, and we don't
%% write more - we can always come back on the next publish to do
%% more.
-define(IO_BATCH_SIZE, 64).
-define(PERSISTENT_MSG_STORE, msg_store_persistent).
-define(TRANSIENT_MSG_STORE,  msg_store_transient).

-include("rabbit.hrl").

%%----------------------------------------------------------------------------

-ifdef(use_specs).

-type(seq_id()  :: non_neg_integer()).
-type(ack()     :: seq_id() | 'blank_ack').

-type(delta() :: #delta { start_seq_id :: non_neg_integer(),
                          count        :: non_neg_integer (),
                          end_seq_id   :: non_neg_integer() }).

-type(state() :: #vqstate {
             q1                   :: queue(),
             q2                   :: bpqueue:bpqueue(),
             delta                :: delta(),
             q3                   :: bpqueue:bpqueue(),
             q4                   :: queue(),
             next_seq_id          :: seq_id(),
             pending_ack          :: dict:dictionary(),
             index_state          :: any(),
             msg_store_clients    :: 'undefined' | {{any(), binary()},
                                                    {any(), binary()}},
             on_sync              :: {[[ack()]], [[rabbit_guid:guid()]],
                                      [fun (() -> any())]},
             durable              :: boolean(),

             len                  :: non_neg_integer(),
             persistent_count     :: non_neg_integer(),

             transient_threshold  :: non_neg_integer(),
             duration_target      :: number() | 'infinity',
             target_ram_msg_count :: non_neg_integer() | 'infinity',
             ram_msg_count        :: non_neg_integer(),
             ram_msg_count_prev   :: non_neg_integer(),
             ram_index_count      :: non_neg_integer(),
             out_counter          :: non_neg_integer(),
             in_counter           :: non_neg_integer(),
             egress_rate          :: {{integer(), integer(), integer()},
                                      non_neg_integer()},
             avg_egress_rate      :: float(),
             ingress_rate         :: {{integer(), integer(), integer()},
                                      non_neg_integer()},
             avg_ingress_rate     :: float(),
             rate_timestamp       :: {integer(), integer(), integer()}
            }).

-include("rabbit_backing_queue_spec.hrl").

-endif.

-define(BLANK_DELTA, #delta { start_seq_id = undefined,
                              count        = 0,
                              end_seq_id   = undefined }).
-define(BLANK_DELTA_PATTERN(Z), #delta { start_seq_id = Z,
                                         count        = 0,
                                         end_seq_id   = Z }).

%%----------------------------------------------------------------------------
%% Public API
%%----------------------------------------------------------------------------

start(DurableQueues) ->
    ok = rabbit_msg_store:clean(?TRANSIENT_MSG_STORE, rabbit_mnesia:dir()),
    {AllTerms, StartFunState} = rabbit_queue_index:recover(DurableQueues),
    Refs = [Ref || Terms <- AllTerms,
                   begin
                       Ref = proplists:get_value(persistent_ref, Terms),
                       Ref =/= undefined
                   end],
    ok = rabbit_sup:start_child(?TRANSIENT_MSG_STORE, rabbit_msg_store,
                                [?TRANSIENT_MSG_STORE, rabbit_mnesia:dir(),
                                 undefined,  {fun (ok) -> finished end, ok}]),
    ok = rabbit_sup:start_child(?PERSISTENT_MSG_STORE, rabbit_msg_store,
                                [?PERSISTENT_MSG_STORE, rabbit_mnesia:dir(),
                                 Refs, StartFunState]).

init(QueueName, IsDurable, _Recover) ->
    MsgStoreRecovered =
        rabbit_msg_store:successfully_recovered_state(?PERSISTENT_MSG_STORE),
    ContainsCheckFun =
        fun (Guid) ->
                rabbit_msg_store:contains(?PERSISTENT_MSG_STORE, Guid)
        end,
    {DeltaCount, Terms, IndexState} =
        rabbit_queue_index:init(QueueName, MsgStoreRecovered, ContainsCheckFun),
    {LowSeqId, NextSeqId, IndexState1} = rabbit_queue_index:bounds(IndexState),

    {PRef, TRef, Terms1} =
        case [persistent_ref, transient_ref] -- proplists:get_keys(Terms) of
            [] -> {proplists:get_value(persistent_ref, Terms),
                   proplists:get_value(transient_ref, Terms),
                   Terms};
            _  -> {rabbit_guid:guid(), rabbit_guid:guid(), []}
        end,
    DeltaCount1 = proplists:get_value(persistent_count, Terms1, DeltaCount),
    Delta = case DeltaCount1 == 0 andalso DeltaCount /= undefined of
                true  -> ?BLANK_DELTA;
                false -> #delta { start_seq_id = LowSeqId,
                                  count        = DeltaCount1,
                                  end_seq_id   = NextSeqId }
            end,
    Now = now(),
    PersistentClient =
        case IsDurable of
            true  -> rabbit_msg_store:client_init(?PERSISTENT_MSG_STORE, PRef);
            false -> undefined
        end,
    TransientClient  = rabbit_msg_store:client_init(?TRANSIENT_MSG_STORE, TRef),
    State = #vqstate {
      q1                   = queue:new(),
      q2                   = bpqueue:new(),
      delta                = Delta,
      q3                   = bpqueue:new(),
      q4                   = queue:new(),
      next_seq_id          = NextSeqId,
      pending_ack          = dict:new(),
      index_state          = IndexState1,
      msg_store_clients    = {{PersistentClient, PRef},
                              {TransientClient, TRef}},
      on_sync              = {[], [], []},
      durable              = IsDurable,
      transient_threshold  = NextSeqId,

      len                  = DeltaCount1,
      persistent_count     = DeltaCount1,

      duration_target      = infinity,
      target_ram_msg_count = infinity,
      ram_msg_count        = 0,
      ram_msg_count_prev   = 0,
      ram_index_count      = 0,
      out_counter          = 0,
      in_counter           = 0,
      egress_rate          = {Now, 0},
      avg_egress_rate      = 0,
      ingress_rate         = {Now, DeltaCount1},
      avg_ingress_rate     = 0,
      rate_timestamp       = Now
     },
    a(maybe_deltas_to_betas(State)).

terminate(State) ->
    State1 = #vqstate { persistent_count  = PCount,
                        index_state       = IndexState,
                        msg_store_clients = {{MSCStateP, PRef},
                                             {MSCStateT, TRef}} } =
        remove_pending_ack(true, tx_commit_index(State)),
    case MSCStateP of
        undefined -> ok;
        _         -> rabbit_msg_store:client_terminate(MSCStateP)
    end,
    rabbit_msg_store:client_terminate(MSCStateT),
    Terms = [{persistent_ref, PRef},
             {transient_ref, TRef},
             {persistent_count, PCount}],
    a(State1 #vqstate { index_state       = rabbit_queue_index:terminate(
                                              Terms, IndexState),
                        msg_store_clients = undefined }).

%% the only difference between purge and delete is that delete also
%% needs to delete everything that's been delivered and not ack'd.
delete_and_terminate(State) ->
    %% TODO: there is no need to interact with qi at all - which we do
    %% as part of 'purge' and 'remove_pending_ack', other than
    %% deleting it.
    {_PurgeCount, State1} = purge(State),
    State2 = #vqstate { index_state         = IndexState,
                        msg_store_clients   = {{MSCStateP, PRef},
                                               {MSCStateT, TRef}} } =
        remove_pending_ack(false, State1),
    IndexState1 = rabbit_queue_index:delete_and_terminate(IndexState),
    case MSCStateP of
        undefined -> ok;
        _         -> rabbit_msg_store:delete_client(
                       ?PERSISTENT_MSG_STORE, PRef),
                     rabbit_msg_store:client_terminate(MSCStateP)
    end,
    rabbit_msg_store:delete_client(?TRANSIENT_MSG_STORE, TRef),
    rabbit_msg_store:client_terminate(MSCStateT),
    a(State2 #vqstate { index_state       = IndexState1,
                        msg_store_clients = undefined }).

purge(State = #vqstate { q4 = Q4, index_state = IndexState, len = Len }) ->
    %% TODO: when there are no pending acks, which is a common case,
    %% we could simply wipe the qi instead of issuing delivers and
    %% acks for all the messages.
    IndexState1 = remove_queue_entries(fun rabbit_misc:queue_fold/3, Q4,
                                       IndexState),
    State1 = #vqstate { q1 = Q1, index_state = IndexState2 } =
        purge_betas_and_deltas(State #vqstate { q4          = queue:new(),
                                                index_state = IndexState1 }),
    IndexState3 = remove_queue_entries(fun rabbit_misc:queue_fold/3, Q1,
                                       IndexState2),
    {Len, a(State1 #vqstate { q1               = queue:new(),
                              index_state      = IndexState3,
                              len              = 0,
                              ram_msg_count    = 0,
                              ram_index_count  = 0,
                              persistent_count = 0 })}.

publish(Msg, State) ->
    {_SeqId, State1} = publish(Msg, false, false, State),
    a(reduce_memory_use(State1)).

publish_delivered(false, _Msg, State = #vqstate { len = 0 }) ->
    {blank_ack, a(State)};
publish_delivered(true, Msg = #basic_message { is_persistent = IsPersistent },
                  State = #vqstate { len               = 0,
                                     next_seq_id       = SeqId,
                                     out_counter       = OutCount,
                                     in_counter        = InCount,
                                     persistent_count  = PCount,
                                     pending_ack       = PA,
                                     durable           = IsDurable }) ->
    IsPersistent1 = IsDurable andalso IsPersistent,
    MsgStatus = (msg_status(IsPersistent1, SeqId, Msg))
        #msg_status { is_delivered = true },
    {MsgStatus1, State1} = maybe_write_to_disk(false, false, MsgStatus, State),
    PA1 = record_pending_ack(MsgStatus1, PA),
    PCount1 = PCount + one_if(IsPersistent1),
    {SeqId, a(State1 #vqstate { next_seq_id       = SeqId    + 1,
                                out_counter       = OutCount + 1,
                                in_counter        = InCount  + 1,
                                persistent_count  = PCount1,
                                pending_ack       = PA1 })}.

fetch(AckRequired, State = #vqstate { q4               = Q4,
                                      ram_msg_count    = RamMsgCount,
                                      out_counter      = OutCount,
                                      index_state      = IndexState,
                                      len              = Len,
                                      persistent_count = PCount,
                                      pending_ack      = PA }) ->
    case queue:out(Q4) of
        {empty, _Q4} ->
            case fetch_from_q3_to_q4(State) of
                {empty, State1} = Result -> a(State1), Result;
                {loaded, State1}         -> fetch(AckRequired, State1)
            end;
        {{value, MsgStatus = #msg_status {
                   msg = Msg, guid = Guid, seq_id = SeqId,
                   is_persistent = IsPersistent, is_delivered = IsDelivered,
                   msg_on_disk = MsgOnDisk, index_on_disk = IndexOnDisk }},
         Q4a} ->

            %% 1. Mark it delivered if necessary
            IndexState1 = maybe_write_delivered(
                            IndexOnDisk andalso not IsDelivered,
                            SeqId, IndexState),

            %% 2. Remove from msg_store and queue index, if necessary
            MsgStore = find_msg_store(IsPersistent),
            Rem = fun () -> ok = rabbit_msg_store:remove(MsgStore, [Guid]) end,
            Ack = fun () -> rabbit_queue_index:ack([SeqId], IndexState1) end,
            IndexState2 =
                case {MsgOnDisk, IndexOnDisk, AckRequired, IsPersistent} of
                    {true, false, false,     _} -> Rem(), IndexState1;
                    {true,  true, false,     _} -> Rem(), Ack();
                    {true,  true,  true, false} -> Ack();
                    _                           -> IndexState1
                end,

            %% 3. If an ack is required, add something sensible to PA
            {AckTag, PA1} = case AckRequired of
                                true  -> PA2 = record_pending_ack(
                                                 MsgStatus #msg_status {
                                                   is_delivered = true }, PA),
                                         {SeqId, PA2};
                                false -> {blank_ack, PA}
                            end,

            PCount1 = PCount - one_if(IsPersistent andalso not AckRequired),
            Len1 = Len - 1,
            {{Msg, IsDelivered, AckTag, Len1},
             a(State #vqstate { q4               = Q4a,
                                ram_msg_count    = RamMsgCount - 1,
                                out_counter      = OutCount + 1,
                                index_state      = IndexState2,
                                len              = Len1,
                                persistent_count = PCount1,
                                pending_ack      = PA1 })}
    end.

ack(AckTags, State) ->
    a(ack(fun rabbit_msg_store:remove/2,
          fun (_AckEntry, State1) -> State1 end,
          AckTags, State)).

tx_publish(Txn, Msg = #basic_message { is_persistent = IsPersistent },
           State = #vqstate { durable           = IsDurable,
                              msg_store_clients = MSCState }) ->
    Tx = #tx { pending_messages = Pubs } = lookup_tx(Txn),
    store_tx(Txn, Tx #tx { pending_messages = [Msg | Pubs] }),
    a(case IsPersistent andalso IsDurable of
          true  -> MsgStatus = msg_status(true, undefined, Msg),
                   {#msg_status { msg_on_disk = true }, MSCState1} =
                       maybe_write_msg_to_disk(false, MsgStatus, MSCState),
                   State #vqstate { msg_store_clients = MSCState1 };
          false -> State
      end).

tx_ack(Txn, AckTags, State) ->
    Tx = #tx { pending_acks = Acks } = lookup_tx(Txn),
    store_tx(Txn, Tx #tx { pending_acks = [AckTags | Acks] }),
    State.

tx_rollback(Txn, State = #vqstate { durable = IsDurable }) ->
    #tx { pending_acks = AckTags, pending_messages = Pubs } = lookup_tx(Txn),
    erase_tx(Txn),
    ok = case IsDurable of
             true  -> rabbit_msg_store:remove(?PERSISTENT_MSG_STORE,
                                              persistent_guids(Pubs));
             false -> ok
         end,
    {lists:flatten(AckTags), a(State)}.

tx_commit(Txn, Fun, State = #vqstate { durable = IsDurable }) ->
    %% If we are a non-durable queue, or we have no persistent pubs,
    %% we can skip the msg_store loop.
    #tx { pending_acks = AckTags, pending_messages = Pubs } = lookup_tx(Txn),
    erase_tx(Txn),
    PubsOrdered = lists:reverse(Pubs),
    AckTags1 = lists:flatten(AckTags),
    PersistentGuids = persistent_guids(PubsOrdered),
    IsTransientPubs = [] == PersistentGuids,
    {AckTags1,
     a(case (not IsDurable) orelse IsTransientPubs of
           true  -> tx_commit_post_msg_store(
                      IsTransientPubs, PubsOrdered, AckTags1, Fun, State);
           false -> ok = rabbit_msg_store:sync(
                           ?PERSISTENT_MSG_STORE, PersistentGuids,
                           msg_store_callback(PersistentGuids, IsTransientPubs,
                                              PubsOrdered, AckTags1, Fun)),
                    State
       end)}.

requeue(AckTags, State) ->
    a(reduce_memory_use(
        ack(fun rabbit_msg_store:release/2,
            fun (#msg_status { msg = Msg }, State1) ->
                    {_SeqId, State2} = publish(Msg, true, false, State1),
                    State2;
                ({IsPersistent, Guid}, State1) ->
                    #vqstate { msg_store_clients = MSCState } = State1,
                    {{ok, Msg = #basic_message{}}, MSCState1} =
                        read_from_msg_store(MSCState, IsPersistent, Guid),
                    State2 = State1 #vqstate { msg_store_clients = MSCState1 },
                    {_SeqId, State3} = publish(Msg, true, true, State2),
                    State3
            end,
            AckTags, State))).

len(#vqstate { len = Len }) -> Len.

is_empty(State) -> 0 == len(State).

set_ram_duration_target(DurationTarget,
                        State = #vqstate {
                          avg_egress_rate      = AvgEgressRate,
                          avg_ingress_rate     = AvgIngressRate,
                          target_ram_msg_count = TargetRamMsgCount }) ->
    Rate = AvgEgressRate + AvgIngressRate,
    TargetRamMsgCount1 =
        case DurationTarget of
            infinity  -> infinity;
            _         -> trunc(DurationTarget * Rate) %% msgs = sec * msgs/sec
        end,
    State1 = State #vqstate { target_ram_msg_count = TargetRamMsgCount1,
                              duration_target      = DurationTarget },
    a(case TargetRamMsgCount1 == infinity orelse
          TargetRamMsgCount1 >= TargetRamMsgCount of
          true  -> State1;
          false -> reduce_memory_use(State1)
      end).

ram_duration(State = #vqstate { egress_rate        = Egress,
                                ingress_rate       = Ingress,
                                rate_timestamp     = Timestamp,
                                in_counter         = InCount,
                                out_counter        = OutCount,
                                ram_msg_count      = RamMsgCount,
                                duration_target    = DurationTarget,
                                ram_msg_count_prev = RamMsgCountPrev }) ->
    Now = now(),
    {AvgEgressRate,   Egress1} = update_rate(Now, Timestamp, OutCount, Egress),
    {AvgIngressRate, Ingress1} = update_rate(Now, Timestamp, InCount, Ingress),

    Duration = %% msgs / (msgs/sec) == sec
        case AvgEgressRate == 0 andalso AvgIngressRate == 0 of
            true  -> infinity;
            false -> (RamMsgCountPrev + RamMsgCount) /
                         (2 * (AvgEgressRate + AvgIngressRate))
        end,

    {Duration, set_ram_duration_target(DurationTarget,
                                       State #vqstate {
                                         egress_rate        = Egress1,
                                         avg_egress_rate    = AvgEgressRate,
                                         ingress_rate       = Ingress1,
                                         avg_ingress_rate   = AvgIngressRate,
                                         rate_timestamp     = Now,
                                         in_counter         = 0,
                                         out_counter        = 0,
                                         ram_msg_count_prev = RamMsgCount })}.

needs_idle_timeout(#vqstate { on_sync = {_, _, [_|_]}}) ->
    true;
needs_idle_timeout(State) ->
    {Res, _State} = reduce_memory_use(fun (_Quota, State1) -> State1 end,
                                      fun (_Quota, State1) -> State1 end,
                                      fun (State1)         -> State1 end,
                                      State),
    Res.

idle_timeout(State) -> a(reduce_memory_use(tx_commit_index(State))).

handle_pre_hibernate(State = #vqstate { index_state = IndexState }) ->
    State #vqstate { index_state = rabbit_queue_index:flush(IndexState) }.

status(#vqstate { q1 = Q1, q2 = Q2, delta = Delta, q3 = Q3, q4 = Q4,
                  len                  = Len,
                  on_sync              = {_, _, From},
                  target_ram_msg_count = TargetRamMsgCount,
                  ram_msg_count        = RamMsgCount,
                  ram_index_count      = RamIndexCount,
                  avg_egress_rate      = AvgEgressRate,
                  avg_ingress_rate     = AvgIngressRate,
                  next_seq_id          = NextSeqId }) ->
    [ {q1                   , queue:len(Q1)},
      {q2                   , bpqueue:len(Q2)},
      {delta                , Delta},
      {q3                   , bpqueue:len(Q3)},
      {q4                   , queue:len(Q4)},
      {len                  , Len},
      {outstanding_txns     , length(From)},
      {target_ram_msg_count , TargetRamMsgCount},
      {ram_msg_count        , RamMsgCount},
      {ram_index_count      , RamIndexCount},
      {avg_egress_rate      , AvgEgressRate},
      {avg_ingress_rate     , AvgIngressRate},
      {next_seq_id          , NextSeqId} ].

%%----------------------------------------------------------------------------
%% Minor helpers
%%----------------------------------------------------------------------------

a(State = #vqstate { q1 = Q1, q2 = Q2, delta = Delta, q3 = Q3, q4 = Q4,
                     len                  = Len,
                     persistent_count     = PersistentCount,
                     ram_msg_count        = RamMsgCount,
                     ram_index_count      = RamIndexCount }) ->
    E1 = queue:is_empty(Q1),
    E2 = bpqueue:is_empty(Q2),
    ED = Delta#delta.count == 0,
    E3 = bpqueue:is_empty(Q3),
    E4 = queue:is_empty(Q4),
    LZ = Len == 0,

    true = E1 or not E3,
    true = E2 or not ED,
    true = ED or not E3,
    true = LZ == (E3 and E4),

    true = Len             >= 0,
    true = PersistentCount >= 0,
    true = RamMsgCount     >= 0,
    true = RamIndexCount   >= 0,

    State.

one_if(true ) -> 1;
one_if(false) -> 0.

msg_status(IsPersistent, SeqId, Msg = #basic_message { guid = Guid }) ->
    #msg_status { seq_id = SeqId, guid = Guid, msg = Msg,
                  is_persistent = IsPersistent, is_delivered = false,
                  msg_on_disk = false, index_on_disk = false }.

find_msg_store(true)  -> ?PERSISTENT_MSG_STORE;
find_msg_store(false) -> ?TRANSIENT_MSG_STORE.

with_msg_store_state({{MSCStateP, PRef}, MSCStateT}, true, Fun) ->
    {Result, MSCStateP1} = Fun(?PERSISTENT_MSG_STORE, MSCStateP),
    {Result, {{MSCStateP1, PRef}, MSCStateT}};
with_msg_store_state({MSCStateP, {MSCStateT, TRef}}, false, Fun) ->
    {Result, MSCStateT1} = Fun(?TRANSIENT_MSG_STORE, MSCStateT),
    {Result, {MSCStateP, {MSCStateT1, TRef}}}.

read_from_msg_store(MSCState, IsPersistent, Guid) ->
    with_msg_store_state(
      MSCState, IsPersistent,
      fun (MsgStore, MSCState1) ->
              rabbit_msg_store:read(MsgStore, Guid, MSCState1)
      end).

maybe_write_delivered(false, _SeqId, IndexState) ->
    IndexState;
maybe_write_delivered(true, SeqId, IndexState) ->
    rabbit_queue_index:deliver([SeqId], IndexState).

accumulate_ack(SeqId, IsPersistent, Guid, {SeqIdsAcc, Dict}) ->
    {case IsPersistent of
         true  -> [SeqId | SeqIdsAcc];
         false -> SeqIdsAcc
     end, rabbit_misc:dict_cons(find_msg_store(IsPersistent), Guid, Dict)}.

record_pending_ack(#msg_status { guid = Guid, seq_id = SeqId,
                                 is_persistent = IsPersistent,
                                 msg_on_disk = MsgOnDisk } = MsgStatus, PA) ->
    AckEntry = case MsgOnDisk of
                   true  -> {IsPersistent, Guid};
                   false -> MsgStatus
               end,
    dict:store(SeqId, AckEntry, PA).

remove_pending_ack(KeepPersistent,
                   State = #vqstate { pending_ack = PA,
                                      index_state = IndexState }) ->
    {{SeqIds, GuidsByStore}, PA1} =
        dict:fold(
          fun (SeqId, {IsPersistent, Guid}, {Acc, PA2}) ->
                  {accumulate_ack(SeqId, IsPersistent, Guid, Acc),
                   case KeepPersistent andalso IsPersistent of
                       true  -> PA2;
                       false -> dict:erase(SeqId, PA2)
                   end};
              (SeqId, #msg_status {}, {Acc, PA2}) ->
                  {Acc, dict:erase(SeqId, PA2)}
          end, {{[], dict:new()}, PA}, PA),
    case KeepPersistent of
        true  -> State1 = State #vqstate { pending_ack = PA1 },
                 case dict:find(?TRANSIENT_MSG_STORE, GuidsByStore) of
                     error       -> State1;
                     {ok, Guids} -> ok = rabbit_msg_store:remove(
                                           ?TRANSIENT_MSG_STORE, Guids),
                                    State1
                 end;
        false -> IndexState1 = rabbit_queue_index:ack(SeqIds, IndexState),
                 ok = dict:fold(fun (MsgStore, Guids, ok) ->
                                        rabbit_msg_store:remove(MsgStore, Guids)
                                end, ok, GuidsByStore),
                 State #vqstate { pending_ack = dict:new(),
                                  index_state = IndexState1 }
    end.

lookup_tx(Txn) -> case get({txn, Txn}) of
                      undefined -> #tx { pending_messages = [],
                                         pending_acks     = [] };
                      V         -> V
                  end.

store_tx(Txn, Tx) -> put({txn, Txn}, Tx).

erase_tx(Txn) -> erase({txn, Txn}).

update_rate(Now, Then, Count, {OThen, OCount}) ->
    %% form the avg over the current period and the previous
    Avg = 1000000 * ((Count + OCount) / timer:now_diff(Now, OThen)),
    {Avg, {Then, Count}}.

persistent_guids(Pubs) ->
    [Guid || #basic_message { guid = Guid, is_persistent = true } <- Pubs].

betas_from_index_entries(List, TransientThreshold, IndexState) ->
    {Filtered, Delivers, Acks} =
        lists:foldr(
          fun ({Guid, SeqId, IsPersistent, IsDelivered},
               {Filtered1, Delivers1, Acks1}) ->
                  case SeqId < TransientThreshold andalso not IsPersistent of
                      true  -> {Filtered1,
                                case IsDelivered of
                                    true  -> Delivers1;
                                    false -> [SeqId | Delivers1]
                                end,
                                [SeqId | Acks1]};
                      false -> {[#msg_status { msg           = undefined,
                                               guid          = Guid,
                                               seq_id        = SeqId,
                                               is_persistent = IsPersistent,
                                               is_delivered  = IsDelivered,
                                               msg_on_disk   = true,
                                               index_on_disk = true
                                             } | Filtered1],
                                Delivers1,
                                Acks1}
                  end
          end, {[], [], []}, List),
    {bpqueue:from_list([{true, Filtered}]),
     rabbit_queue_index:ack(Acks,
                            rabbit_queue_index:deliver(Delivers, IndexState))}.

ensure_binary_properties(Msg = #basic_message { content = Content }) ->
    Msg #basic_message {
      content = rabbit_binary_parser:clear_decoded_content(
                  rabbit_binary_generator:ensure_content_encoded(Content)) }.

%% the first arg is the older delta
combine_deltas(?BLANK_DELTA_PATTERN(X), ?BLANK_DELTA_PATTERN(Y)) ->
    ?BLANK_DELTA;
combine_deltas(?BLANK_DELTA_PATTERN(X), #delta { start_seq_id = Start,
                                                 count        = Count,
                                                 end_seq_id   = End } = B) ->
    true = Start + Count =< End, %% ASSERTION
    B;
combine_deltas(#delta { start_seq_id = Start,
                        count        = Count,
                        end_seq_id   = End } = A, ?BLANK_DELTA_PATTERN(Y)) ->
    true = Start + Count =< End, %% ASSERTION
    A;
combine_deltas(#delta { start_seq_id = StartLow,
                        count        = CountLow,
                        end_seq_id   = EndLow },
               #delta { start_seq_id = StartHigh,
                        count        = CountHigh,
                        end_seq_id   = EndHigh }) ->
    Count = CountLow + CountHigh,
    true = (StartLow =< StartHigh) %% ASSERTIONS
        andalso ((StartLow + CountLow) =< EndLow)
        andalso ((StartHigh + CountHigh) =< EndHigh)
        andalso ((StartLow + Count) =< EndHigh),
    #delta { start_seq_id = StartLow, count = Count, end_seq_id = EndHigh }.

beta_fold(Fun, Init, Q) ->
    bpqueue:foldr(fun (_Prefix, Value, Acc) -> Fun(Value, Acc) end, Init, Q).

%%----------------------------------------------------------------------------
%% Internal major helpers for Public API
%%----------------------------------------------------------------------------

ack(_MsgStoreFun, _Fun, [], State) ->
    State;
ack(MsgStoreFun, Fun, AckTags, State) ->
    {{SeqIds, GuidsByStore}, State1 = #vqstate { index_state      = IndexState,
                                                 persistent_count = PCount }} =
        lists:foldl(
          fun (SeqId, {Acc, State2 = #vqstate { pending_ack = PA }}) ->
                  {ok, AckEntry} = dict:find(SeqId, PA),
                  {case AckEntry of
                       #msg_status { index_on_disk = false, %% ASSERTIONS
                                     msg_on_disk   = false,
                                     is_persistent = false } ->
                           Acc;
                       {IsPersistent, Guid} ->
                           accumulate_ack(SeqId, IsPersistent, Guid, Acc)
                   end, Fun(AckEntry, State2 #vqstate {
                                        pending_ack = dict:erase(SeqId, PA) })}
          end, {{[], dict:new()}, State}, AckTags),
    IndexState1 = rabbit_queue_index:ack(SeqIds, IndexState),
    ok = dict:fold(fun (MsgStore, Guids, ok) ->
                           MsgStoreFun(MsgStore, Guids)
                   end, ok, GuidsByStore),
    PCount1 = PCount - case dict:find(?PERSISTENT_MSG_STORE, GuidsByStore) of
                           error        -> 0;
                           {ok, Guids} -> length(Guids)
                       end,
    State1 #vqstate { index_state      = IndexState1,
                      persistent_count = PCount1 }.

msg_store_callback(PersistentGuids, IsTransientPubs, Pubs, AckTags, Fun) ->
    Self = self(),
    F = fun () -> rabbit_amqqueue:maybe_run_queue_via_backing_queue(
                    Self, fun (StateN) -> tx_commit_post_msg_store(
                                            IsTransientPubs, Pubs,
                                            AckTags, Fun, StateN)
                          end)
        end,
    fun () -> spawn(fun () -> ok = rabbit_misc:with_exit_handler(
                                     fun () -> rabbit_msg_store:remove(
                                                 ?PERSISTENT_MSG_STORE,
                                                 PersistentGuids)
                                     end, F)
                    end)
    end.

tx_commit_post_msg_store(IsTransientPubs, Pubs, AckTags, Fun,
                         State = #vqstate {
                           on_sync     = OnSync = {SAcks, SPubs, SFuns},
                           pending_ack = PA,
                           durable     = IsDurable }) ->
    %% If we are a non-durable queue, or (no persisent pubs, and no
    %% persistent acks) then we can skip the queue_index loop.
    case (not IsDurable) orelse
        (IsTransientPubs andalso
         lists:foldl(
           fun (AckTag,  true ) ->
                   case dict:find(AckTag, PA) of
                       {ok, #msg_status {}}         -> true;
                       {ok, {IsPersistent, _Guid}} -> not IsPersistent
                   end;
               (_AckTag, false) -> false
           end, true, AckTags)) of
        true  -> State1 = tx_commit_index(State #vqstate {
                                            on_sync = {[], [Pubs], [Fun]} }),
                 State1 #vqstate { on_sync = OnSync };
        false -> State #vqstate { on_sync = { [AckTags | SAcks],
                                              [Pubs | SPubs],
                                              [Fun | SFuns] }}
    end.

tx_commit_index(State = #vqstate { on_sync = {_, _, []} }) ->
    State;
tx_commit_index(State = #vqstate { on_sync = {SAcks, SPubs, SFuns},
                                   durable = IsDurable }) ->
    Acks = lists:flatten(SAcks),
    Pubs = lists:flatten(lists:reverse(SPubs)),
    {SeqIds, State1 = #vqstate { index_state = IndexState }} =
        lists:foldl(
          fun (Msg = #basic_message { is_persistent = IsPersistent },
               {SeqIdsAcc, State2}) ->
                  IsPersistent1 = IsDurable andalso IsPersistent,
                  {SeqId, State3} = publish(Msg, false, IsPersistent1, State2),
                  {case IsPersistent1 of
                       true  -> [SeqId | SeqIdsAcc];
                       false -> SeqIdsAcc
                   end, State3}
          end, {Acks, ack(Acks, State)}, Pubs),
    IndexState1 = rabbit_queue_index:sync(SeqIds, IndexState),
    [ Fun() || Fun <- lists:reverse(SFuns) ],
    reduce_memory_use(
      State1 #vqstate { index_state = IndexState1, on_sync = {[], [], []} }).

purge_betas_and_deltas(State = #vqstate { q3          = Q3,
                                          index_state = IndexState }) ->
    case bpqueue:is_empty(Q3) of
        true  -> State;
        false -> IndexState1 = remove_queue_entries(fun beta_fold/3, Q3,
                                                    IndexState),
                 purge_betas_and_deltas(
                   maybe_deltas_to_betas(
                     State #vqstate { q3          = bpqueue:new(),
                                      index_state = IndexState1 }))
    end.

remove_queue_entries(Fold, Q, IndexState) ->
    {GuidsByStore, Delivers, Acks} =
        Fold(fun remove_queue_entries1/2, {dict:new(), [], []}, Q),
    ok = dict:fold(fun (MsgStore, Guids, ok) ->
                           rabbit_msg_store:remove(MsgStore, Guids)
                   end, ok, GuidsByStore),
    rabbit_queue_index:ack(Acks,
                           rabbit_queue_index:deliver(Delivers, IndexState)).

remove_queue_entries1(
  #msg_status { guid = Guid, seq_id = SeqId,
                is_delivered = IsDelivered, msg_on_disk = MsgOnDisk,
                index_on_disk = IndexOnDisk, is_persistent = IsPersistent },
  {GuidsByStore, Delivers, Acks}) ->
    {case MsgOnDisk of
         true  -> rabbit_misc:dict_cons(find_msg_store(IsPersistent), Guid,
                                        GuidsByStore);
         false -> GuidsByStore
     end,
     case IndexOnDisk andalso not IsDelivered of
         true  -> [SeqId | Delivers];
         false -> Delivers
     end,
     case IndexOnDisk of
         true  -> [SeqId | Acks];
         false -> Acks
     end}.

fetch_from_q3_to_q4(State = #vqstate {
                      q1                = Q1,
                      q2                = Q2,
                      delta             = #delta { count = DeltaCount },
                      q3                = Q3,
                      q4                = Q4,
                      ram_msg_count     = RamMsgCount,
                      ram_index_count   = RamIndexCount,
                      msg_store_clients = MSCState }) ->
    case bpqueue:out(Q3) of
        {empty, _Q3} ->
            {empty, State};
        {{value, IndexOnDisk, MsgStatus = #msg_status {
                                msg = undefined, guid = Guid,
                                is_persistent = IsPersistent }}, Q3a} ->
            {{ok, Msg = #basic_message {}}, MSCState1} =
                read_from_msg_store(MSCState, IsPersistent, Guid),
            Q4a = queue:in(MsgStatus #msg_status { msg = Msg }, Q4),
            RamIndexCount1 = RamIndexCount - one_if(not IndexOnDisk),
            true = RamIndexCount1 >= 0, %% ASSERTION
            State1 = State #vqstate { q3                = Q3a,
                                      q4                = Q4a,
                                      ram_msg_count     = RamMsgCount + 1,
                                      ram_index_count   = RamIndexCount1,
                                      msg_store_clients = MSCState1 },
            State2 =
                case {bpqueue:is_empty(Q3a), 0 == DeltaCount} of
                    {true, true} ->
                        %% q3 is now empty, it wasn't before; delta is
                        %% still empty. So q2 must be empty, and q1
                        %% can now be joined onto q4
                        true = bpqueue:is_empty(Q2), %% ASSERTION
                        State1 #vqstate { q1 = queue:new(),
                                          q4 = queue:join(Q4a, Q1) };
                    {true, false} ->
                        maybe_deltas_to_betas(State1);
                    {false, _} ->
                        %% q3 still isn't empty, we've not touched
                        %% delta, so the invariants between q1, q2,
                        %% delta and q3 are maintained
                        State1
                end,
            {loaded, State2}
    end.

%%----------------------------------------------------------------------------
%% Internal gubbins for publishing
%%----------------------------------------------------------------------------

publish(Msg = #basic_message { is_persistent = IsPersistent },
        IsDelivered, MsgOnDisk,
        State = #vqstate { q1 = Q1, q3 = Q3, q4 = Q4,
                           next_seq_id      = SeqId,
                           len              = Len,
                           in_counter       = InCount,
                           persistent_count = PCount,
                           durable          = IsDurable,
                           ram_msg_count    = RamMsgCount }) ->
    IsPersistent1 = IsDurable andalso IsPersistent,
    MsgStatus = (msg_status(IsPersistent1, SeqId, Msg))
        #msg_status { is_delivered = IsDelivered, msg_on_disk = MsgOnDisk },
    {MsgStatus1, State1} = maybe_write_to_disk(false, false, MsgStatus, State),
    State2 = case bpqueue:is_empty(Q3) of
                 false -> State1 #vqstate { q1 = queue:in(MsgStatus1, Q1) };
                 true  -> State1 #vqstate { q4 = queue:in(MsgStatus1, Q4) }
             end,
    PCount1 = PCount + one_if(IsPersistent1),
    {SeqId, State2 #vqstate { next_seq_id      = SeqId   + 1,
                              len              = Len     + 1,
                              in_counter       = InCount + 1,
                              persistent_count = PCount1,
                              ram_msg_count    = RamMsgCount + 1}}.

maybe_write_msg_to_disk(_Force, MsgStatus = #msg_status {
                                  msg_on_disk = true }, MSCState) ->
    {MsgStatus, MSCState};
maybe_write_msg_to_disk(Force, MsgStatus = #msg_status {
                                 msg = Msg, guid = Guid,
                                 is_persistent = IsPersistent }, MSCState)
  when Force orelse IsPersistent ->
    {ok, MSCState1} =
        with_msg_store_state(
          MSCState, IsPersistent,
          fun (MsgStore, MSCState2) ->
                  rabbit_msg_store:write(
                    MsgStore, Guid, ensure_binary_properties(Msg), MSCState2)
          end),
    {MsgStatus #msg_status { msg_on_disk = true }, MSCState1};
maybe_write_msg_to_disk(_Force, MsgStatus, MSCState) ->
    {MsgStatus, MSCState}.

maybe_write_index_to_disk(_Force, MsgStatus = #msg_status {
                                    index_on_disk = true }, IndexState) ->
    true = MsgStatus #msg_status.msg_on_disk, %% ASSERTION
    {MsgStatus, IndexState};
maybe_write_index_to_disk(Force, MsgStatus = #msg_status {
                                   guid = Guid, seq_id = SeqId,
                                   is_persistent = IsPersistent,
                                   is_delivered = IsDelivered }, IndexState)
  when Force orelse IsPersistent ->
    true = MsgStatus #msg_status.msg_on_disk, %% ASSERTION
    IndexState1 = rabbit_queue_index:publish(Guid, SeqId, IsPersistent,
                                             IndexState),
    {MsgStatus #msg_status { index_on_disk = true },
     maybe_write_delivered(IsDelivered, SeqId, IndexState1)};
maybe_write_index_to_disk(_Force, MsgStatus, IndexState) ->
    {MsgStatus, IndexState}.

maybe_write_to_disk(ForceMsg, ForceIndex, MsgStatus,
                    State = #vqstate { index_state       = IndexState,
                                       msg_store_clients = MSCState }) ->
    {MsgStatus1, MSCState1}   = maybe_write_msg_to_disk(
                                  ForceMsg, MsgStatus, MSCState),
    {MsgStatus2, IndexState1} = maybe_write_index_to_disk(
                                  ForceIndex, MsgStatus1, IndexState),
    {MsgStatus2, State #vqstate { index_state       = IndexState1,
                                  msg_store_clients = MSCState1 }}.

%%----------------------------------------------------------------------------
%% Phase changes
%%----------------------------------------------------------------------------

%% Determine whether a reduction in memory use is necessary, and call
%% functions to perform the required phase changes. The function can
%% also be used to just do the former, by passing in dummy phase
%% change functions.
%%
%% The function does not report on any needed beta->delta conversions,
%% though the conversion function for that is called as necessary. The
%% reason is twofold. Firstly, this is safe because the conversion is
%% only ever necessary just after a transition to a
%% target_ram_msg_count of zero or after an incremental alpha->beta
%% conversion. In the former case the conversion is performed straight
%% away (i.e. any betas present at the time are converted to deltas),
%% and in the latter case the need for a conversion is flagged up
%% anyway. Secondly, this is necessary because we do not have a
%% precise and cheap predicate for determining whether a beta->delta
%% conversion is necessary - due to the complexities of retaining up
%% one segment's worth of messages in q3 - and thus would risk
%% perpetually reporting the need for a conversion when no such
%% conversion is needed. That in turn could cause an infinite loop.
reduce_memory_use(AlphaBetaFun, BetaGammaFun, BetaDeltaFun, State) ->
    {Reduce, State1} = case chunk_size(State #vqstate.ram_msg_count,
                                       State #vqstate.target_ram_msg_count) of
                           0  -> {false, State};
                           S1 -> {true, AlphaBetaFun(S1, State)}
                       end,
    case State1 #vqstate.target_ram_msg_count of
        infinity -> {Reduce, State1};
        0        -> {Reduce, BetaDeltaFun(State1)};
        _        -> case chunk_size(State1 #vqstate.ram_index_count,
                                   permitted_ram_index_count(State1)) of
                        ?IO_BATCH_SIZE = S2 -> {true, BetaGammaFun(S2, State1)};
                        _                   -> {Reduce, State1}
                    end
    end.

<<<<<<< HEAD
limit_ram_index(State = #vqstate { ram_index_count = RamIndexCount }) ->
    Permitted = permitted_ram_index_count(State),
    if Permitted =/= infinity andalso RamIndexCount > Permitted ->
            Reduction = lists:min([RamIndexCount - Permitted,
                                   ?RAM_INDEX_BATCH_SIZE]),
            case Reduction < ?RAM_INDEX_BATCH_SIZE of
                true  -> State;
                false -> #vqstate { q2 = Q2, q3 = Q3,
                                    index_state = IndexState } = State,
                         {Q2a, {Reduction1, IndexState1}} =
                             limit_ram_index(fun bpqueue:map_fold_filter_r/4,
                                             Q2, {Reduction, IndexState}),
                         %% TODO: we shouldn't be writing index
                         %% entries for messages that can never end up
                         %% in delta due them residing in the only
                         %% segment held by q3.
                         {Q3a, {Reduction2, IndexState2}} =
                             limit_ram_index(fun bpqueue:map_fold_filter_r/4,
                                             Q3, {Reduction1, IndexState1}),
                         RamIndexCount1 = RamIndexCount -
                             (Reduction - Reduction2),
                         State #vqstate { q2 = Q2a, q3 = Q3a,
                                          index_state = IndexState2,
                                          ram_index_count = RamIndexCount1 }
            end;
       true ->
            State
    end.
=======
reduce_memory_use(State) ->
    {_, State1} = reduce_memory_use(fun push_alphas_to_betas/2,
                                    fun limit_ram_index/2,
                                    fun push_betas_to_deltas/1,
                                    State),
    State1.

limit_ram_index(Quota, State = #vqstate { q2 = Q2, q3 = Q3,
                                          index_state = IndexState,
                                          ram_index_count = RamIndexCount }) ->
    {Q2a, {Quota1, IndexState1}} = limit_ram_index(
                                     fun bpqueue:map_fold_filter_l/4,
                                     Q2, {Quota, IndexState}),
    %% TODO: we shouldn't be writing index entries for messages that
    %% can never end up in delta due them residing in the only segment
    %% held by q3.
    {Q3a, {Quota2, IndexState2}} = limit_ram_index(
                                     fun bpqueue:map_fold_filter_r/4,
                                     Q3, {Quota1, IndexState1}),
    State #vqstate { q2 = Q2a, q3 = Q3a,
                     index_state = IndexState2,
                     ram_index_count = RamIndexCount - (Quota - Quota2) }.
>>>>>>> 5f810eca

limit_ram_index(_MapFoldFilterFun, Q, {0, IndexState}) ->
    {Q, {0, IndexState}};
limit_ram_index(MapFoldFilterFun, Q, {Quota, IndexState}) ->
    MapFoldFilterFun(
      fun erlang:'not'/1,
      fun (MsgStatus, {0, _IndexStateN}) ->
              false = MsgStatus #msg_status.index_on_disk, %% ASSERTION
              stop;
          (MsgStatus, {N, IndexStateN}) when N > 0 ->
              false = MsgStatus #msg_status.index_on_disk, %% ASSERTION
              {MsgStatus1, IndexStateN1} =
                  maybe_write_index_to_disk(true, MsgStatus, IndexStateN),
              {true, MsgStatus1, {N-1, IndexStateN1}}
      end, {Quota, IndexState}, Q).

permitted_ram_index_count(#vqstate { len = 0 }) ->
    infinity;
permitted_ram_index_count(#vqstate { len   = Len,
                                     q2    = Q2,
                                     q3    = Q3,
                                     delta = #delta { count = DeltaCount } }) ->
    BetaLen = bpqueue:len(Q2) + bpqueue:len(Q3),
    BetaLen - trunc(BetaLen * BetaLen / (Len - DeltaCount)).

chunk_size(Current, Permitted)
  when Permitted =:= infinity orelse Permitted >= Current ->
    0;
chunk_size(Current, Permitted) ->
    lists:min([Current - Permitted, ?IO_BATCH_SIZE]).

maybe_deltas_to_betas(State = #vqstate { delta = ?BLANK_DELTA_PATTERN(X) }) ->
    State;
maybe_deltas_to_betas(State = #vqstate {
                        q2                   = Q2,
                        delta                = Delta,
                        q3                   = Q3,
                        index_state          = IndexState,
                        target_ram_msg_count = TargetRamMsgCount,
                        transient_threshold  = TransientThreshold }) ->
    case bpqueue:is_empty(Q3) orelse (TargetRamMsgCount /= 0) of
        false ->
            State;
        true ->
            #delta { start_seq_id = DeltaSeqId,
                     count        = DeltaCount,
                     end_seq_id   = DeltaSeqIdEnd } = Delta,
            DeltaSeqId1 =
                lists:min([rabbit_queue_index:next_segment_boundary(DeltaSeqId),
                           DeltaSeqIdEnd]),
            {List, IndexState1} =
                rabbit_queue_index:read(DeltaSeqId, DeltaSeqId1, IndexState),
            {Q3a, IndexState2} = betas_from_index_entries(
                                   List, TransientThreshold, IndexState1),
            State1 = State #vqstate { index_state = IndexState2 },
            case bpqueue:len(Q3a) of
                0 ->
                    %% we ignored every message in the segment due to
                    %% it being transient and below the threshold
                    maybe_deltas_to_betas(
                      State #vqstate {
                        delta = Delta #delta { start_seq_id = DeltaSeqId1 }});
                Q3aLen ->
                    Q3b = bpqueue:join(Q3, Q3a),
                    case DeltaCount - Q3aLen of
                        0 ->
                            %% delta is now empty, but it wasn't
                            %% before, so can now join q2 onto q3
                            State1 #vqstate { q2    = bpqueue:new(),
                                              delta = ?BLANK_DELTA,
                                              q3    = bpqueue:join(Q3b, Q2) };
                        N when N > 0 ->
                            Delta1 = #delta { start_seq_id = DeltaSeqId1,
                                              count        = N,
                                              end_seq_id   = DeltaSeqIdEnd },
                            State1 #vqstate { delta = Delta1,
                                              q3    = Q3b }
                    end
            end
    end.

push_alphas_to_betas(Quota, State) ->
    { Quota1, State1} = maybe_push_q1_to_betas(Quota,  State),
    {_Quota2, State2} = maybe_push_q4_to_betas(Quota1, State1),
    State2.

maybe_push_q1_to_betas(Quota, State = #vqstate { q1 = Q1 }) ->
    maybe_push_alphas_to_betas(
      fun queue:out/1,
      fun (MsgStatus = #msg_status { index_on_disk = IndexOnDisk },
           Q1a, State1 = #vqstate { q3 = Q3, delta = #delta { count = 0 } }) ->
              State1 #vqstate { q1 = Q1a,
                                q3 = bpqueue:in(IndexOnDisk, MsgStatus, Q3) };
          (MsgStatus = #msg_status { index_on_disk = IndexOnDisk },
           Q1a, State1 = #vqstate { q2 = Q2 }) ->
              State1 #vqstate { q1 = Q1a,
                                q2 = bpqueue:in(IndexOnDisk, MsgStatus, Q2) }
      end, Quota, Q1, State).

maybe_push_q4_to_betas(Quota, State = #vqstate { q4 = Q4 }) ->
    maybe_push_alphas_to_betas(
      fun queue:out_r/1,
      fun (MsgStatus = #msg_status { index_on_disk = IndexOnDisk },
           Q4a, State1 = #vqstate { q3 = Q3 }) ->
              State1 #vqstate { q3 = bpqueue:in_r(IndexOnDisk, MsgStatus, Q3),
                                q4 = Q4a }
      end, Quota, Q4, State).

maybe_push_alphas_to_betas(_Generator, _Consumer, Quota, _Q,
                           State = #vqstate {
                             ram_msg_count        = RamMsgCount,
                             target_ram_msg_count = TargetRamMsgCount })
  when Quota =:= 0 orelse
       TargetRamMsgCount =:= infinity orelse TargetRamMsgCount >= RamMsgCount ->
    {Quota, State};
maybe_push_alphas_to_betas(Generator, Consumer, Quota, Q, State) ->
    case Generator(Q) of
        {empty, _Q} ->
            {Quota, State};
        {{value, MsgStatus}, Qa} ->
            {MsgStatus1 = #msg_status { msg_on_disk = true,
                                        index_on_disk = IndexOnDisk },
             State1 = #vqstate { ram_msg_count   = RamMsgCount,
                                 ram_index_count = RamIndexCount }} =
                maybe_write_to_disk(true, false, MsgStatus, State),
            MsgStatus2 = MsgStatus1 #msg_status { msg = undefined },
            RamIndexCount1 = RamIndexCount + one_if(not IndexOnDisk),
            State2 = State1 #vqstate { ram_msg_count = RamMsgCount - 1,
                                       ram_index_count = RamIndexCount1 },
            maybe_push_alphas_to_betas(Generator, Consumer, Quota - 1, Qa,
                                       Consumer(MsgStatus2, Qa, State2))
    end.

push_betas_to_deltas(State = #vqstate { q2              = Q2,
                                        delta           = Delta,
                                        q3              = Q3,
                                        index_state     = IndexState,
                                        ram_index_count = RamIndexCount }) ->
    {Delta2, Q2a, RamIndexCount2, IndexState2} =
        push_betas_to_deltas(fun (Q2MinSeqId) -> Q2MinSeqId end,
                             fun bpqueue:out/1, Q2,
                             RamIndexCount, IndexState),
    {Delta3, Q3a, RamIndexCount3, IndexState3} =
        push_betas_to_deltas(fun rabbit_queue_index:next_segment_boundary/1,
                             fun bpqueue:out_r/1, Q3,
                             RamIndexCount2, IndexState2),
    Delta4 = combine_deltas(Delta3, combine_deltas(Delta, Delta2)),
    State #vqstate { q2              = Q2a,
                     delta           = Delta4,
                     q3              = Q3a,
                     index_state     = IndexState3,
                     ram_index_count = RamIndexCount3 }.

push_betas_to_deltas(LimitFun, Generator, Q, RamIndexCount, IndexState) ->
    case bpqueue:out(Q) of
        {empty, _Q} ->
            {?BLANK_DELTA, Q, RamIndexCount, IndexState};
        {{value, _IndexOnDisk1, #msg_status { seq_id = MinSeqId }}, _Qa} ->
            {{value, _IndexOnDisk2, #msg_status { seq_id = MaxSeqId }}, _Qb} =
                bpqueue:out_r(Q),
            Limit = LimitFun(MinSeqId),
            case MaxSeqId < Limit of
                true  -> {?BLANK_DELTA, Q, RamIndexCount, IndexState};
                false -> {Len, Qc, RamIndexCount1, IndexState1} =
                             push_betas_to_deltas(Generator, Limit, Q, 0,
                                                  RamIndexCount, IndexState),
                         {#delta { start_seq_id = Limit,
                                   count        = Len,
                                   end_seq_id   = MaxSeqId + 1 },
                          Qc, RamIndexCount1, IndexState1}
            end
    end.

push_betas_to_deltas(Generator, Limit, Q, Count, RamIndexCount, IndexState) ->
    case Generator(Q) of
        {empty, _Q} ->
            {Count, Q, RamIndexCount, IndexState};
        {{value, _IndexOnDisk, #msg_status { seq_id = SeqId }}, _Qa}
          when SeqId < Limit ->
            {Count, Q, RamIndexCount, IndexState};
        {{value, IndexOnDisk, MsgStatus}, Qa} ->
            {RamIndexCount1, IndexState1} =
                case IndexOnDisk of
                    true  -> {RamIndexCount, IndexState};
                    false -> {#msg_status { index_on_disk = true },
                              IndexState2} =
                                 maybe_write_index_to_disk(true, MsgStatus,
                                                           IndexState),
                             {RamIndexCount - 1, IndexState2}
                end,
            push_betas_to_deltas(
              Generator, Limit, Qa, Count + 1, RamIndexCount1, IndexState1)
    end.<|MERGE_RESOLUTION|>--- conflicted
+++ resolved
@@ -1150,36 +1150,6 @@
                     end
     end.
 
-<<<<<<< HEAD
-limit_ram_index(State = #vqstate { ram_index_count = RamIndexCount }) ->
-    Permitted = permitted_ram_index_count(State),
-    if Permitted =/= infinity andalso RamIndexCount > Permitted ->
-            Reduction = lists:min([RamIndexCount - Permitted,
-                                   ?RAM_INDEX_BATCH_SIZE]),
-            case Reduction < ?RAM_INDEX_BATCH_SIZE of
-                true  -> State;
-                false -> #vqstate { q2 = Q2, q3 = Q3,
-                                    index_state = IndexState } = State,
-                         {Q2a, {Reduction1, IndexState1}} =
-                             limit_ram_index(fun bpqueue:map_fold_filter_r/4,
-                                             Q2, {Reduction, IndexState}),
-                         %% TODO: we shouldn't be writing index
-                         %% entries for messages that can never end up
-                         %% in delta due them residing in the only
-                         %% segment held by q3.
-                         {Q3a, {Reduction2, IndexState2}} =
-                             limit_ram_index(fun bpqueue:map_fold_filter_r/4,
-                                             Q3, {Reduction1, IndexState1}),
-                         RamIndexCount1 = RamIndexCount -
-                             (Reduction - Reduction2),
-                         State #vqstate { q2 = Q2a, q3 = Q3a,
-                                          index_state = IndexState2,
-                                          ram_index_count = RamIndexCount1 }
-            end;
-       true ->
-            State
-    end.
-=======
 reduce_memory_use(State) ->
     {_, State1} = reduce_memory_use(fun push_alphas_to_betas/2,
                                     fun limit_ram_index/2,
@@ -1191,7 +1161,7 @@
                                           index_state = IndexState,
                                           ram_index_count = RamIndexCount }) ->
     {Q2a, {Quota1, IndexState1}} = limit_ram_index(
-                                     fun bpqueue:map_fold_filter_l/4,
+                                     fun bpqueue:map_fold_filter_r/4,
                                      Q2, {Quota, IndexState}),
     %% TODO: we shouldn't be writing index entries for messages that
     %% can never end up in delta due them residing in the only segment
@@ -1202,7 +1172,6 @@
     State #vqstate { q2 = Q2a, q3 = Q3a,
                      index_state = IndexState2,
                      ram_index_count = RamIndexCount - (Quota - Quota2) }.
->>>>>>> 5f810eca
 
 limit_ram_index(_MapFoldFilterFun, Q, {0, IndexState}) ->
     {Q, {0, IndexState}};
