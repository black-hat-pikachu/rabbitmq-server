%% The contents of this file are subject to the Mozilla Public License
%% Version 1.1 (the "License"); you may not use this file except in
%% compliance with the License. You may obtain a copy of the License
%% at http://www.mozilla.org/MPL/
%%
%% Software distributed under the License is distributed on an "AS IS"
%% basis, WITHOUT WARRANTY OF ANY KIND, either express or implied. See
%% the License for the specific language governing rights and
%% limitations under the License.
%%
%% The Original Code is RabbitMQ.
%%
%% The Initial Developer of the Original Code is GoPivotal, Inc.
%% Copyright (c) 2007-2013 GoPivotal, Inc.  All rights reserved.
%%

-module(rabbit_autoheal).

-export([init/0, maybe_start/1, rabbit_down/2, node_down/2, handle_msg/3]).

%% The named process we are running in.
-define(SERVER, rabbit_node_monitor).

%%----------------------------------------------------------------------------

%% In order to autoheal we want to:
%%
%% * Find the winning partition
%% * Stop all nodes in other partitions
%% * Wait for them all to be stopped
%% * Start them again
%%
%% To keep things simple, we assume all nodes are up. We don't start
%% unless all nodes are up, and if a node goes down we abandon the
%% whole process. To further keep things simple we also defer the
%% decision as to the winning node to the "leader" - arbitrarily
%% selected as the first node in the cluster.
%%
%% To coordinate the restarting nodes we pick a special node from the
%% winning partition - the "winner". Restarting nodes then stop, and
%% wait for it to tell them it is safe to start again. The winner
%% determines that a node has stopped just by seeing if its rabbit app
%% stops - if a node stops for any other reason it just gets a message
%% it will ignore, and otherwise we carry on.
%%
%% The winner and the leader are not necessarily the same node.
%%
%% Possible states:
%%
%% not_healing
%%   - the default
%%
%% {winner_waiting, OutstandingStops, Notify}
%%   - we are the winner and are waiting for all losing nodes to stop
%%   before telling them they can restart
%%
%% restarting
%%   - we are restarting. Of course the node monitor immediately dies
%%   then so this state does not last long. We therefore send the
%%   autoheal_safe_to_start message to the rabbit_outside_app_process
%%   instead.

%%----------------------------------------------------------------------------

init() -> not_healing.

maybe_start(not_healing) ->
    case enabled() of
        true  -> [Leader | _] = lists:usort(rabbit_mnesia:cluster_nodes(all)),
                 send(Leader, {request_start, node()}),
                 rabbit_log:info("Autoheal request sent to ~p~n", [Leader]),
                 not_healing;
        false -> not_healing
    end;
maybe_start(State) ->
    State.

enabled() ->
    {ok, autoheal} =:= application:get_env(rabbit, cluster_partition_handling).


%% This is the winner receiving its last notification that a node has
%% stopped - all nodes can now start again
rabbit_down(Node, {winner_waiting, [Node], Notify}) ->
    rabbit_log:info("Autoheal: final node has stopped, starting...~n",[]),
    [{rabbit_outside_app_process, N} ! autoheal_safe_to_start || N <- Notify],
    not_healing;

rabbit_down(Node, {winner_waiting, WaitFor, Notify}) ->
    {winner_waiting, WaitFor -- [Node], Notify};

rabbit_down(_Node, State) ->
    %% ignore, we already cancelled the autoheal process
    State.

node_down(_Node, not_healing) ->
    not_healing;

node_down(Node, {winner_waiting, _, Notify}) ->
    rabbit_log:info("Autoheal: aborting - ~p went down~n", [Node]),
    %% Make sure any nodes waiting for us start - it won't necessarily
    %% heal the partition but at least they won't get stuck.
    notify_safe(Notify),
    not_healing;

node_down(Node, _State) ->
    rabbit_log:info("Autoheal: aborting - ~p went down~n", [Node]),
    not_healing.

%% By receiving this message we become the leader
%% TODO should we try to debounce this?
handle_msg({request_start, Node},
           not_healing, Partitions) ->
    rabbit_log:info("Autoheal request received from ~p~n", [Node]),
    case rabbit_node_monitor:all_rabbit_nodes_up() of
        false -> not_healing;
        true  -> AllPartitions = all_partitions(Partitions),
                 {Winner, Losers} = make_decision(AllPartitions),
                 rabbit_log:info("Autoheal decision~n"
                                 "  * Partitions: ~p~n"
                                 "  * Winner:     ~p~n"
                                 "  * Losers:     ~p~n",
                                 [AllPartitions, Winner, Losers]),
                 send(Winner, {become_winner, Losers}),
                 [send(L, {winner_is, Winner}) || L <- Losers],
                 not_healing
    end;

handle_msg({request_start, Node},
           State, _Partitions) ->
    rabbit_log:info("Autoheal request received from ~p when in state ~p; "
                    "ignoring~n", [Node, State]),
    State;

handle_msg({become_winner, Losers},
           not_healing, _Partitions) ->
    rabbit_log:info("Autoheal: I am the winner, waiting for ~p to stop~n",
                    [Losers]),
    {winner_waiting, Losers, Losers};

handle_msg({become_winner, Losers},
           {winner_waiting, WaitFor, Notify}, _Partitions) ->
    rabbit_log:info("Autoheal: I am the winner, waiting additionally for "
                    "~p to stop~n", [Losers]),
    {winner_waiting, lists:usort(Losers ++ WaitFor),
     lists:usort(Losers ++ Notify)};

handle_msg({winner_is, Winner},
           not_healing, _Partitions) ->
    rabbit_log:warning(
      "Autoheal: we were selected to restart; winner is ~p~n", [Winner]),
    rabbit_node_monitor:run_outside_applications(
      fun () ->
              MRef = erlang:monitor(process, {?SERVER, Winner}),
              rabbit:stop(),
              receive
                  {'DOWN', MRef, process, {?SERVER, Winner}, _Reason} -> ok;
                  autoheal_safe_to_start                              -> ok
              end,
              erlang:demonitor(MRef, [flush]),
              rabbit:start()
      end),
    restarting;

<<<<<<< HEAD
=======
%% This is the winner receiving its last notification that a node has
%% stopped - all nodes can now start again
handle_msg({node_stopped, Node},
           {winner_waiting, [Node], Notify}, _Partitions) ->
    rabbit_log:info("Autoheal: final node has stopped, starting...~n",[]),
    notify_safe(Notify),
    not_healing;

handle_msg({node_stopped, Node},
           {winner_waiting, WaitFor, Notify}, _Partitions) ->
    {winner_waiting, WaitFor -- [Node], Notify};

>>>>>>> f568aafc
handle_msg(_, restarting, _Partitions) ->
    %% ignore, we can contribute no further
    restarting.

%%----------------------------------------------------------------------------

send(Node, Msg) -> {?SERVER, Node} ! {autoheal_msg, Msg}.

notify_safe(Notify) ->
    [{rabbit_outside_app_process, N} ! autoheal_safe_to_start || N <- Notify].

make_decision(AllPartitions) ->
    Sorted = lists:sort([{partition_value(P), P} || P <- AllPartitions]),
    [[Winner | _] | Rest] = lists:reverse([P || {_, P} <- Sorted]),
    {Winner, lists:append(Rest)}.

partition_value(Partition) ->
    Connections = [Res || Node <- Partition,
                          Res <- [rpc:call(Node, rabbit_networking,
                                           connections_local, [])],
                          is_list(Res)],
    {length(lists:append(Connections)), length(Partition)}.

%% We have our local understanding of what partitions exist; but we
%% only know which nodes we have been partitioned from, not which
%% nodes are partitioned from each other.
all_partitions(PartitionedWith) ->
    Nodes = rabbit_mnesia:cluster_nodes(all),
    Partitions = [{node(), PartitionedWith} |
                  rabbit_node_monitor:partitions(Nodes -- [node()])],
    all_partitions(Partitions, [Nodes]).

all_partitions([], Partitions) ->
    Partitions;
all_partitions([{Node, CantSee} | Rest], Partitions) ->
    {[Containing], Others} =
        lists:partition(fun (Part) -> lists:member(Node, Part) end, Partitions),
    A = Containing -- CantSee,
    B = Containing -- A,
    Partitions1 = case {A, B} of
                      {[], _}  -> Partitions;
                      {_,  []} -> Partitions;
                      _        -> [A, B | Others]
                  end,
    all_partitions(Rest, Partitions1).<|MERGE_RESOLUTION|>--- conflicted
+++ resolved
@@ -83,7 +83,7 @@
 %% stopped - all nodes can now start again
 rabbit_down(Node, {winner_waiting, [Node], Notify}) ->
     rabbit_log:info("Autoheal: final node has stopped, starting...~n",[]),
-    [{rabbit_outside_app_process, N} ! autoheal_safe_to_start || N <- Notify],
+    notify_safe(Notify),
     not_healing;
 
 rabbit_down(Node, {winner_waiting, WaitFor, Notify}) ->
@@ -162,21 +162,6 @@
       end),
     restarting;
 
-<<<<<<< HEAD
-=======
-%% This is the winner receiving its last notification that a node has
-%% stopped - all nodes can now start again
-handle_msg({node_stopped, Node},
-           {winner_waiting, [Node], Notify}, _Partitions) ->
-    rabbit_log:info("Autoheal: final node has stopped, starting...~n",[]),
-    notify_safe(Notify),
-    not_healing;
-
-handle_msg({node_stopped, Node},
-           {winner_waiting, WaitFor, Notify}, _Partitions) ->
-    {winner_waiting, WaitFor -- [Node], Notify};
-
->>>>>>> f568aafc
 handle_msg(_, restarting, _Partitions) ->
     %% ignore, we can contribute no further
     restarting.
