--- conflicted
+++ resolved
@@ -751,38 +751,21 @@
     passed.
 
 test_server_status() ->
-
-<<<<<<< HEAD
-    %% create a queue so we have something to list
-    Q = #amqqueue{} = rabbit_amqqueue:declare(
-                        rabbit_misc:r(<<"/">>, queue, <<"foo">>),
-                        false, false, [], none),
-=======
     %% create a few things so there is some useful information to list
     Writer = spawn(fun () -> receive shutdown -> ok end end),
     Ch = rabbit_channel:start_link(1, self(), Writer, <<"user">>, <<"/">>),
     [Q, Q2] = [#amqqueue{} = rabbit_amqqueue:declare(
                                rabbit_misc:r(<<"/">>, queue, Name),
-                               false, false, []) ||
+                               false, false, [], none) ||
                   Name <- [<<"foo">>, <<"bar">>]],
 
-    ok = rabbit_amqqueue:claim_queue(Q, self()),
     ok = rabbit_amqqueue:basic_consume(Q, true, self(), Ch, undefined,
                                        <<"ctag">>, true, undefined),
->>>>>>> dc574a8e
-
     %% list queues
     ok = info_action(list_queues, rabbit_amqqueue:info_keys(), true),
 
     %% list exchanges
-<<<<<<< HEAD
-    ok = info_action(
-           list_exchanges,
-           [name, type, durable, arguments],
-           true),
-=======
     ok = info_action(list_exchanges, rabbit_exchange:info_keys(), true),
->>>>>>> dc574a8e
 
     %% list bindings
     ok = control_action(list_bindings, []),
