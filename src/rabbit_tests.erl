--- conflicted
+++ resolved
@@ -67,11 +67,7 @@
     passed = test_log_management(),
     passed = test_app_management(),
     passed = test_log_management_during_startup(),
-<<<<<<< HEAD
-=======
-    passed = test_memory_pressure(),
     passed = test_statistics(),
->>>>>>> 2fb0da0b
     passed = test_cluster_management(),
     passed = test_user_management(),
     passed = test_server_status(),
@@ -1036,46 +1032,6 @@
     end,
     passed.
 
-<<<<<<< HEAD
-=======
-test_memory_pressure_receiver(Pid) ->
-    receive
-        shutdown ->
-            ok;
-        {send_command, Method} ->
-            ok = case Method of
-                     #'channel.flow'{}    -> ok;
-                     #'basic.qos_ok'{}    -> ok;
-                     #'channel.open_ok'{} -> ok
-                 end,
-            Pid ! Method,
-            test_memory_pressure_receiver(Pid);
-        sync ->
-            Pid ! sync,
-            test_memory_pressure_receiver(Pid)
-    end.
-
-test_memory_pressure_receive_flow(Active) ->
-    receive #'channel.flow'{active = Active} -> ok
-    after 1000 -> throw(failed_to_receive_channel_flow)
-    end,
-    receive #'channel.flow'{} ->
-            throw(pipelining_sync_commands_detected)
-    after 0 ->
-            ok
-    end.
-
-test_memory_pressure_sync(Ch, Writer) ->
-    ok = rabbit_channel:do(Ch, #'basic.qos'{}),
-    Writer ! sync,
-    receive sync -> ok after 1000 -> throw(failed_to_receive_writer_sync) end,
-    receive #'basic.qos_ok'{} -> ok
-    after 1000 -> throw(failed_to_receive_basic_qos_ok)
-    end.
-
-test_memory_pressure_spawn() ->
-    test_spawn(fun test_memory_pressure_receiver/1).
-
 test_spawn(Receiver) ->
     Me = self(),
     Writer = spawn(fun () -> Receiver(Me) end),
@@ -1088,94 +1044,6 @@
     end,
     {Writer, Ch, MRef}.
 
->>>>>>> 2fb0da0b
-expect_normal_channel_termination(MRef, Ch) ->
-    receive {'DOWN', MRef, process, Ch, normal} -> ok
-    after 1000 -> throw(channel_failed_to_exit)
-    end.
-
-gobble_channel_exit() ->
-    receive {channel_exit, _, _} -> ok
-    after 1000 -> throw(channel_exit_not_received)
-    end.
-
-<<<<<<< HEAD
-=======
-test_memory_pressure() ->
-    {Writer0, Ch0, MRef0} = test_memory_pressure_spawn(),
-    [ok = rabbit_channel:conserve_memory(Ch0, Conserve) ||
-        Conserve <- [false, false, true, false, true, true, false]],
-    ok = test_memory_pressure_sync(Ch0, Writer0),
-    receive {'DOWN', MRef0, process, Ch0, Info0} ->
-            throw({channel_died_early, Info0})
-    after 0 -> ok
-    end,
-
-    %% we should have just 1 active=false waiting for us
-    ok = test_memory_pressure_receive_flow(false),
-
-    %% if we reply with flow_ok, we should immediately get an
-    %% active=true back
-    ok = rabbit_channel:do(Ch0, #'channel.flow_ok'{active = false}),
-    ok = test_memory_pressure_receive_flow(true),
-
-    %% if we publish at this point, the channel should die
-    Content = rabbit_basic:build_content(#'P_basic'{}, <<>>),
-    ok = rabbit_channel:do(Ch0, #'basic.publish'{}, Content),
-    expect_normal_channel_termination(MRef0, Ch0),
-    gobble_channel_exit(),
-
-    {Writer1, Ch1, MRef1} = test_memory_pressure_spawn(),
-    ok = rabbit_channel:conserve_memory(Ch1, true),
-    ok = test_memory_pressure_receive_flow(false),
-    ok = rabbit_channel:do(Ch1, #'channel.flow_ok'{active = false}),
-    ok = test_memory_pressure_sync(Ch1, Writer1),
-    ok = rabbit_channel:conserve_memory(Ch1, false),
-    ok = test_memory_pressure_receive_flow(true),
-    %% send back the wrong flow_ok. Channel should die.
-    ok = rabbit_channel:do(Ch1, #'channel.flow_ok'{active = false}),
-    expect_normal_channel_termination(MRef1, Ch1),
-    gobble_channel_exit(),
-
-    {_Writer2, Ch2, MRef2} = test_memory_pressure_spawn(),
-    %% just out of the blue, send a flow_ok. Life should end.
-    ok = rabbit_channel:do(Ch2, #'channel.flow_ok'{active = true}),
-    expect_normal_channel_termination(MRef2, Ch2),
-    gobble_channel_exit(),
-
-    {_Writer3, Ch3, MRef3} = test_memory_pressure_spawn(),
-    ok = rabbit_channel:conserve_memory(Ch3, true),
-    ok = test_memory_pressure_receive_flow(false),
-    receive {'DOWN', MRef3, process, Ch3, _} ->
-            ok
-    after 12000 ->
-            throw(channel_failed_to_exit)
-    end,
-    gobble_channel_exit(),
-
-    alarm_handler:set_alarm({vm_memory_high_watermark, []}),
-    Me = self(),
-    Writer4 = spawn(fun () -> test_memory_pressure_receiver(Me) end),
-    {ok, Ch4} = rabbit_channel:start_link(1, self(), Writer4,
-                                          <<"user">>, <<"/">>, self()),
-    ok = rabbit_channel:do(Ch4, #'channel.open'{}),
-    MRef4 = erlang:monitor(process, Ch4),
-    Writer4 ! sync,
-    receive sync -> ok after 1000 -> throw(failed_to_receive_writer_sync) end,
-    receive #'channel.open_ok'{} -> throw(unexpected_channel_open_ok)
-    after 0 -> ok
-    end,
-    alarm_handler:clear_alarm(vm_memory_high_watermark),
-    Writer4 ! sync,
-    receive sync -> ok after 1000 -> throw(failed_to_receive_writer_sync) end,
-    receive #'channel.open_ok'{} -> ok
-    after 1000 -> throw(failed_to_receive_channel_open_ok)
-    end,
-    rabbit_channel:shutdown(Ch4),
-    expect_normal_channel_termination(MRef4, Ch4),
-
-    passed.
-
 test_statistics_receiver(Pid) ->
     receive
         shutdown ->
@@ -1266,7 +1134,6 @@
     rabbit_tests_event_receiver:stop(),
     passed.
 
->>>>>>> 2fb0da0b
 test_delegates_async(SecondaryNode) ->
     Self = self(),
     Sender = fun (Pid) -> Pid ! {invoked, Self} end,
