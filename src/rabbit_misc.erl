%%   The contents of this file are subject to the Mozilla Public License
%%   Version 1.1 (the "License"); you may not use this file except in
%%   compliance with the License. You may obtain a copy of the License at
%%   http://www.mozilla.org/MPL/
%%
%%   Software distributed under the License is distributed on an "AS IS"
%%   basis, WITHOUT WARRANTY OF ANY KIND, either express or implied. See the
%%   License for the specific language governing rights and limitations
%%   under the License.
%%
%%   The Original Code is RabbitMQ.
%%
%%   The Initial Developers of the Original Code are LShift Ltd,
%%   Cohesive Financial Technologies LLC, and Rabbit Technologies Ltd.
%%
%%   Portions created before 22-Nov-2008 00:00:00 GMT by LShift Ltd,
%%   Cohesive Financial Technologies LLC, or Rabbit Technologies Ltd
%%   are Copyright (C) 2007-2008 LShift Ltd, Cohesive Financial
%%   Technologies LLC, and Rabbit Technologies Ltd.
%%
%%   Portions created by LShift Ltd are Copyright (C) 2007-2009 LShift
%%   Ltd. Portions created by Cohesive Financial Technologies LLC are
%%   Copyright (C) 2007-2009 Cohesive Financial Technologies
%%   LLC. Portions created by Rabbit Technologies Ltd are Copyright
%%   (C) 2007-2009 Rabbit Technologies Ltd.
%%
%%   All Rights Reserved.
%%
%%   Contributor(s): ______________________________________.
%%

-module(rabbit_misc).
-include("rabbit.hrl").
-include("rabbit_framing.hrl").
-include_lib("kernel/include/file.hrl").

-export([method_record_type/1, polite_pause/0, polite_pause/1]).
-export([die/1, frame_error/2, protocol_error/3, protocol_error/4]).
-export([not_found/1]).
-export([get_config/1, get_config/2, set_config/2]).
-export([dirty_read/1]).
-export([r/3, r/2, r_arg/4, rs/1]).
-export([enable_cover/0, report_cover/0]).
-export([enable_cover/1, report_cover/1]).
-export([throw_on_error/2, with_exit_handler/2, filter_exit_map/2]).
-export([with_user/2, with_vhost/2, with_user_and_vhost/3]).
-export([execute_mnesia_transaction/1]).
-export([ensure_ok/2]).
-export([localnode/1, tcp_name/3]).
-export([intersperse/2, upmap/2, map_in_order/2]).
-export([table_foreach/2]).
-export([dirty_read_all/1, dirty_foreach_key/2, dirty_dump_log/1]).
-export([read_term_file/1, write_term_file/2]).
-export([append_file/2, ensure_parent_dirs_exist/1]).
-export([format_stderr/2]).
-export([start_applications/1, stop_applications/1]).
-export([unfold/2, ceil/1]).

-import(mnesia).
-import(lists).
-import(cover).
-import(disk_log).

%%----------------------------------------------------------------------------

-ifdef(use_specs).

-include_lib("kernel/include/inet.hrl").

-type(ok_or_error() :: 'ok' | {'error', any()}).

-spec(method_record_type/1 :: (tuple()) -> atom()).
-spec(polite_pause/0 :: () -> 'done').
-spec(polite_pause/1 :: (non_neg_integer()) -> 'done').
-spec(die/1 :: (atom()) -> no_return()).
-spec(frame_error/2 :: (atom(), binary()) -> no_return()).
-spec(protocol_error/3 ::
      (atom() | amqp_error(), string(), [any()]) -> no_return()).
-spec(protocol_error/4 ::
      (atom() | amqp_error(), string(), [any()], atom()) -> no_return()).
-spec(not_found/1 :: (r(atom())) -> no_return()).
-spec(get_config/1 :: (atom()) -> {'ok', any()} | not_found()).
-spec(get_config/2 :: (atom(), A) -> A).
-spec(set_config/2 :: (atom(), any()) -> 'ok').
-spec(dirty_read/1 :: ({atom(), any()}) -> {'ok', any()} | not_found()).
-spec(r/3 :: (vhost() | r(atom()), K, resource_name()) ->
             r(K) when is_subtype(K, atom())).
-spec(r/2 :: (vhost(), K) -> #resource{virtual_host :: vhost(),
                                       kind         :: K,
                                       name         :: '_'}
                                 when is_subtype(K, atom())).
-spec(r_arg/4 :: (vhost() | r(atom()), K, amqp_table(), binary()) ->
             undefined | r(K)  when is_subtype(K, atom())).
-spec(rs/1 :: (r(atom())) -> string()).
-spec(enable_cover/0 :: () -> ok_or_error()).
-spec(report_cover/0 :: () -> 'ok').
-spec(enable_cover/1 :: (string()) -> ok_or_error()).
-spec(report_cover/1 :: (string()) -> 'ok').
-spec(throw_on_error/2 ::
      (atom(), thunk({error, any()} | {ok, A} | A)) -> A). 
-spec(with_exit_handler/2 :: (thunk(A), thunk(A)) -> A).
-spec(filter_exit_map/2 :: (fun ((A) -> B), [A]) -> [B]).
-spec(with_user/2 :: (username(), thunk(A)) -> A).
-spec(with_vhost/2 :: (vhost(), thunk(A)) -> A).
-spec(with_user_and_vhost/3 :: (username(), vhost(), thunk(A)) -> A).
-spec(execute_mnesia_transaction/1 :: (thunk(A)) -> A).
-spec(ensure_ok/2 :: (ok_or_error(), atom()) -> 'ok').
-spec(localnode/1 :: (atom()) -> erlang_node()).
-spec(tcp_name/3 :: (atom(), ip_address(), ip_port()) -> atom()).
-spec(intersperse/2 :: (A, [A]) -> [A]).
-spec(upmap/2 :: (fun ((A) -> B), [A]) -> [B]).
-spec(map_in_order/2 :: (fun ((A) -> B), [A]) -> [B]).
-spec(table_foreach/2 :: (fun ((any()) -> any()), atom()) -> 'ok').
-spec(dirty_read_all/1 :: (atom()) -> [any()]).
-spec(dirty_foreach_key/2 :: (fun ((any()) -> any()), atom()) ->
             'ok' | 'aborted').
-spec(dirty_dump_log/1 :: (string()) -> ok_or_error()).
-spec(read_term_file/1 :: (string()) -> {'ok', [any()]} | {'error', any()}).
-spec(write_term_file/2 :: (string(), [any()]) -> ok_or_error()).
-spec(append_file/2 :: (string(), string()) -> ok_or_error()).
-spec(ensure_parent_dirs_exist/1 :: (string()) -> 'ok').
-spec(format_stderr/2 :: (string(), [any()]) -> 'ok').
-spec(start_applications/1 :: ([atom()]) -> 'ok').
-spec(stop_applications/1 :: ([atom()]) -> 'ok').
-spec(unfold/2  :: (fun ((A) -> ({'true', B, A} | 'false')), A) -> {[B], A}).
-spec(ceil/1 :: (number()) -> number()).
<<<<<<< HEAD
              
=======

>>>>>>> 02f308b3
-endif.

%%----------------------------------------------------------------------------

method_record_type(Record) ->
    element(1, Record).

polite_pause() ->
    polite_pause(3000).

polite_pause(N) ->
    receive
    after N -> done
    end.

die(Error) ->
    protocol_error(Error, "~w", [Error]).

frame_error(MethodName, BinaryFields) ->
    protocol_error(frame_error, "cannot decode ~w",
                   [BinaryFields], MethodName).

protocol_error(Error, Explanation, Params) ->
    protocol_error(Error, Explanation, Params, none).

protocol_error(Error, Explanation, Params, Method) ->
    CompleteExplanation = lists:flatten(io_lib:format(Explanation, Params)),
    exit({amqp, Error, CompleteExplanation, Method}).

not_found(R) -> protocol_error(not_found, "no ~s", [rs(R)]).

get_config(Key) ->
    case dirty_read({rabbit_config, Key}) of
        {ok, {rabbit_config, Key, V}} -> {ok, V};
        Other -> Other
    end.

get_config(Key, DefaultValue) ->
    case get_config(Key) of
        {ok, V} -> V;
        {error, not_found} -> DefaultValue
    end.

set_config(Key, Value) ->
    ok = mnesia:dirty_write({rabbit_config, Key, Value}).

dirty_read(ReadSpec) ->
    case mnesia:dirty_read(ReadSpec) of
        [Result] -> {ok, Result};
        []       -> {error, not_found}
    end.

r(#resource{virtual_host = VHostPath}, Kind, Name)
  when is_binary(Name) ->
    #resource{virtual_host = VHostPath, kind = Kind, name = Name};
r(VHostPath, Kind, Name) when is_binary(Name) andalso is_binary(VHostPath) ->
    #resource{virtual_host = VHostPath, kind = Kind, name = Name}.

r(VHostPath, Kind) when is_binary(VHostPath) ->
    #resource{virtual_host = VHostPath, kind = Kind, name = '_'}.

r_arg(#resource{virtual_host = VHostPath}, Kind, Table, Key) ->
    r_arg(VHostPath, Kind, Table, Key);
r_arg(VHostPath, Kind, Table, Key) ->
    case lists:keysearch(Key, 1, Table) of
        {value, {_, longstr, NameBin}} -> r(VHostPath, Kind, NameBin);
        false                          -> undefined
    end.

rs(#resource{virtual_host = VHostPath, kind = Kind, name = Name}) ->
    lists:flatten(io_lib:format("~s '~s' in vhost '~s'",
                                [Kind, Name, VHostPath])).

enable_cover() ->
    enable_cover(".").

enable_cover([Root]) when is_atom(Root) ->
    enable_cover(atom_to_list(Root));
enable_cover(Root) ->
    case cover:compile_beam_directory(filename:join(Root, "ebin")) of
        {error,Reason} -> {error,Reason};
        _ -> ok
    end.

report_cover() ->
    report_cover(".").

report_cover([Root]) when is_atom(Root) ->
    report_cover(atom_to_list(Root));
report_cover(Root) ->
    Dir = filename:join(Root, "cover"),
    ok = filelib:ensure_dir(filename:join(Dir,"junk")),
    lists:foreach(fun(F) -> file:delete(F) end,
                  filelib:wildcard(filename:join(Dir, "*.html"))),
    {ok, SummaryFile} = file:open(filename:join(Dir, "summary.txt"), [write]),
    {CT, NCT} =
        lists:foldl(
          fun(M,{CovTot, NotCovTot}) ->
                  {ok, {M, {Cov, NotCov}}} = cover:analyze(M, module),
                  ok = report_coverage_percentage(SummaryFile,
                                                  Cov, NotCov, M),
                  {ok,_} = cover:analyze_to_file(
                             M,
                             filename:join(Dir, atom_to_list(M) ++ ".html"),
                             [html]),
                  {CovTot+Cov, NotCovTot+NotCov}
          end,
          {0, 0},
          lists:sort(cover:modules())),
    ok = report_coverage_percentage(SummaryFile, CT, NCT, 'TOTAL'),
    ok = file:close(SummaryFile),
    ok.

report_coverage_percentage(File, Cov, NotCov, Mod) ->
    io:fwrite(File, "~6.2f ~p~n",
              [if
                   Cov+NotCov > 0 -> 100.0*Cov/(Cov+NotCov);
                   true -> 100.0
               end,
               Mod]).

throw_on_error(E, Thunk) ->
    case Thunk() of
        {error, Reason} -> throw({E, Reason});
        {ok, Res}       -> Res;
        Res             -> Res
    end.

with_exit_handler(Handler, Thunk) ->
    try
        Thunk()
    catch
        exit:{R, _} when R =:= noproc; R =:= normal; R =:= shutdown ->
            Handler()
    end.

filter_exit_map(F, L) ->
    Ref = make_ref(),
    lists:filter(fun (R) -> R =/= Ref end,
                 [with_exit_handler(
                    fun () -> Ref end,
                    fun () -> F(I) end) || I <- L]).

with_user(Username, Thunk) ->
    fun () ->
            case mnesia:read({rabbit_user, Username}) of
                [] ->
                    mnesia:abort({no_such_user, Username});
                [_U] ->
                    Thunk()
            end
    end.

with_vhost(VHostPath, Thunk) ->
    fun () ->
            case mnesia:read({rabbit_vhost, VHostPath}) of
                [] ->
                    mnesia:abort({no_such_vhost, VHostPath});
                [_V] ->
                    Thunk()
            end
    end.

with_user_and_vhost(Username, VHostPath, Thunk) ->
    with_user(Username, with_vhost(VHostPath, Thunk)).


execute_mnesia_transaction(TxFun) ->
    %% Making this a sync_transaction allows us to use dirty_read
    %% elsewhere and get a consistent result even when that read
    %% executes on a different node.
    case mnesia:sync_transaction(TxFun) of
        {atomic,  Result} -> Result;
        {aborted, Reason} -> throw({error, Reason})
    end.

ensure_ok(ok, _) -> ok;
ensure_ok({error, Reason}, ErrorTag) -> throw({error, {ErrorTag, Reason}}).

localnode(Name) ->
    %% This is horrible, but there doesn't seem to be a way to split a
    %% nodename into its constituent parts.
    list_to_atom(lists:append(atom_to_list(Name),
                              lists:dropwhile(fun (E) -> E =/= $@ end,
                                              atom_to_list(node())))).

tcp_name(Prefix, IPAddress, Port)
  when is_atom(Prefix) andalso is_number(Port) ->
    list_to_atom(
      lists:flatten(
        io_lib:format("~w_~s:~w",
                      [Prefix, inet_parse:ntoa(IPAddress), Port]))).

intersperse(_, []) -> [];
intersperse(_, [E]) -> [E];
intersperse(Sep, [E|T]) -> [E, Sep | intersperse(Sep, T)].

%% This is a modified version of Luke Gorrie's pmap -
%% http://lukego.livejournal.com/6753.html - that doesn't care about
%% the order in which results are received.
upmap(F, L) ->
    Parent = self(),
    Ref = make_ref(),
    [receive {Ref, Result} -> Result end
     || _ <- [spawn(fun() -> Parent ! {Ref, F(X)} end) || X <- L]].

map_in_order(F, L) ->
    lists:reverse(
      lists:foldl(fun (E, Acc) -> [F(E) | Acc] end, [], L)).

%% For each entry in a table, execute a function in a transaction.
%% This is often far more efficient than wrapping a tx around the lot.
%%
%% We ignore entries that have been modified or removed.
table_foreach(F, TableName) ->
    lists:foreach(
      fun (E) -> execute_mnesia_transaction(
                   fun () -> case mnesia:match_object(TableName, E, read) of
                                 [] -> ok;
                                 _  -> F(E)
                             end
                   end)
      end, dirty_read_all(TableName)),
    ok.

dirty_read_all(TableName) ->
    mnesia:dirty_select(TableName, [{'$1',[],['$1']}]).

dirty_foreach_key(F, TableName) ->
    dirty_foreach_key1(F, TableName, mnesia:dirty_first(TableName)).

dirty_foreach_key1(_F, _TableName, '$end_of_table') ->
    ok;
dirty_foreach_key1(F, TableName, K) ->
    case catch mnesia:dirty_next(TableName, K) of
        {'EXIT', _} ->
            aborted;
        NextKey ->
            F(K),
            dirty_foreach_key1(F, TableName, NextKey)
    end.

dirty_dump_log(FileName) ->
    {ok, LH} = disk_log:open([{name, dirty_dump_log},
                              {mode, read_only},
                              {file, FileName}]),
    dirty_dump_log1(LH, disk_log:chunk(LH, start)),
    disk_log:close(LH).

dirty_dump_log1(_LH, eof) ->
    io:format("Done.~n");
dirty_dump_log1(LH, {K, Terms}) ->
    io:format("Chunk: ~p~n", [Terms]),
    dirty_dump_log1(LH, disk_log:chunk(LH, K));
dirty_dump_log1(LH, {K, Terms, BadBytes}) ->
    io:format("Bad Chunk, ~p: ~p~n", [BadBytes, Terms]),
    dirty_dump_log1(LH, disk_log:chunk(LH, K)).


read_term_file(File) -> file:consult(File).

write_term_file(File, Terms) ->
    file:write_file(File, list_to_binary([io_lib:format("~w.~n", [Term]) ||
                                             Term <- Terms])).

append_file(File, Suffix) ->
    case file:read_file_info(File) of
        {ok, FInfo}     -> append_file(File, FInfo#file_info.size, Suffix);
        {error, enoent} -> append_file(File, 0, Suffix);
        Error           -> Error
    end.

append_file(_, _, "") ->
    ok;
append_file(File, 0, Suffix) ->
    case file:open([File, Suffix], [append]) of
        {ok, Fd} -> file:close(Fd);
        Error    -> Error
    end;
append_file(File, _, Suffix) ->
    case file:read_file(File) of
        {ok, Data} -> file:write_file([File, Suffix], Data, [append]);
        Error      -> Error
    end.

ensure_parent_dirs_exist(Filename) ->
    case filelib:ensure_dir(Filename) of
        ok              -> ok;
        {error, Reason} -> 
            throw({error, {cannot_create_parent_dirs, Filename, Reason}})
    end.

format_stderr(Fmt, Args) ->
    case os:type() of
        {unix, _} ->
            Port = open_port({fd, 0, 2}, [out]),
            port_command(Port, io_lib:format(Fmt, Args)),
            port_close(Port);
        {win32, _} ->
            %% stderr on Windows is buffered and I can't figure out a
            %% way to trigger a fflush(stderr) in Erlang. So rather
            %% than risk losing output we write to stdout instead,
            %% which appears to be unbuffered.
            io:format(Fmt, Args)
    end,
    ok.

manage_applications(Iterate, Do, Undo, SkipError, ErrorTag, Apps) ->
    Iterate(fun (App, Acc) ->
                    case Do(App) of
                        ok -> [App | Acc];
                        {error, {SkipError, _}} -> Acc;
                        {error, Reason} ->
                            lists:foreach(Undo, Acc),
                            throw({error, {ErrorTag, App, Reason}})
                    end
            end, [], Apps),
    ok.

start_applications(Apps) ->
    manage_applications(fun lists:foldl/3,
                        fun application:start/1,
                        fun application:stop/1,
                        already_started,
                        cannot_start_application,
                        Apps).

stop_applications(Apps) ->
    manage_applications(fun lists:foldr/3,
                        fun application:stop/1,
                        fun application:start/1,
                        not_started,
                        cannot_stop_application,
                        Apps).

unfold(Fun, Init) ->
    unfold(Fun, [], Init).

unfold(Fun, Acc, Init) ->
    case Fun(Init) of
        {true, E, I} -> unfold(Fun, [E|Acc], I);
        false -> {Acc, Init}
    end.

ceil(N) ->
    T = trunc(N),
    case N - T of
        0 -> N;
        _ -> 1 + T
    end.<|MERGE_RESOLUTION|>--- conflicted
+++ resolved
@@ -124,11 +124,7 @@
 -spec(stop_applications/1 :: ([atom()]) -> 'ok').
 -spec(unfold/2  :: (fun ((A) -> ({'true', B, A} | 'false')), A) -> {[B], A}).
 -spec(ceil/1 :: (number()) -> number()).
-<<<<<<< HEAD
-              
-=======
-
->>>>>>> 02f308b3
+
 -endif.
 
 %%----------------------------------------------------------------------------
