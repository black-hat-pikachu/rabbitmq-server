--- conflicted
+++ resolved
@@ -113,15 +113,13 @@
   list_user_vhosts <UserName>
   list_vhost_users <VHostPath>
 
-<<<<<<< HEAD
   list_queues <QueueInfoItem> [<QueueInfoItem> ...]
   list_exchanges <ExchangeInfoItem> [<ExchangeInfoItem> ...]
   list_bindings
   list_connections <ConnectionInfoItem> [<ConnectionInfoItem> ...]
-=======
+
 Quiet output mode is selected with the \"-q\" flag. Informational messages
 are suppressed when quiet mode is in effect.
->>>>>>> 4029615d
 
 <node> should be the name of the master node of the RabbitMQ cluster. It
 defaults to the node named \"rabbit\" on the local host. On a host named
@@ -228,23 +226,22 @@
     Inform("Listing vhosts for user ~p", Args),
     display_list(call(Node, {rabbit_access_control, list_user_vhosts, Args}));
 
-<<<<<<< HEAD
-action(list_vhost_users, Node, Args = [_VHostPath]) ->
-    io:format("Listing users for vhosts ~p...", Args),
+action(list_vhost_users, Node, Args = [_VHostPath], Inform) ->
+    Inform("Listing users for vhosts ~p", Args),
     display_list(call(Node, {rabbit_access_control, list_vhost_users, Args}));
 
-action(list_queues, Node, Args) ->
-    io:format("Listing queues ...~n"),
+action(list_queues, Node, Args, Inform) ->
+    Inform("Listing queues", []),
     ArgAtoms = [list_to_atom(X) || X <- default_if_empty(Args, ["name", "messages"])],
     display_info_list(rpc_call(Node, rabbit_amqqueue, info_all, [ArgAtoms]), ArgAtoms);
 
-action(list_exchanges, Node, Args) ->
-    io:format("Listing exchanges ...~n"),
+action(list_exchanges, Node, Args, Inform) ->
+    Inform("Listing exchanges", []),
     ArgAtoms = [list_to_atom(X) || X <- default_if_empty(Args, ["name", "type"])],
     display_info_list(rpc_call(Node, rabbit_exchange, info_all, [ArgAtoms]), ArgAtoms);
 
-action(list_bindings, Node, []) ->
-    io:format("Listing bindings ...~n"),
+action(list_bindings, Node, [], Inform) ->
+    Inform("Listing bindings", []),
     lists:map(
         fun({#resource{name = ExchangeName, virtual_host = VirtualHost}, 
              #resource{name = QueueName, virtual_host = VirtualHost},
@@ -255,8 +252,8 @@
         rpc_call(Node, rabbit_exchange, list_bindings, [])),
     ok;
 
-action(list_connections, Node, Args) ->
-    io:format("Listing connections ...~n"),
+action(list_connections, Node, Args, Inform) ->
+    Inform("Listing connections", []),
     ArgAtoms = [list_to_atom(X) || X <- default_if_empty(Args, ["user", "peer_address", "peer_port"])],
     display_info_list(rpc_call(Node, rabbit_networking, connection_info_all, [ArgAtoms]), ArgAtoms).
 
@@ -288,11 +285,6 @@
         end,
         Results),
     ok.
-=======
-action(list_vhost_users, Node, Args = [_VHostPath], Inform) ->
-    Inform("Listing users for vhosts ~p", Args),
-    display_list(call(Node, {rabbit_access_control, list_vhost_users, Args})).
->>>>>>> 4029615d
 
 display_list(L) when is_list(L) ->
     lists:foreach(fun (I) ->
