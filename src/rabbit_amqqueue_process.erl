--- conflicted
+++ resolved
@@ -161,23 +161,15 @@
        true                               -> ok
     end.
 
-<<<<<<< HEAD
-deliver_queue(Fun, FunAcc0,
-              State = #q{q = #amqqueue{name = QName},
-                         round_robin = RoundRobin,
-                         next_msg_id = NextId}) ->
-=======
 record_current_channel_tx(ChPid, Txn) ->
     %% as a side effect this also starts monitoring the channel (if
     %% that wasn't happening already)
     store_ch_record((ch_record(ChPid))#cr{txn = Txn}).
     
-deliver_immediately(Message, Delivered,
-                    State = #q{q = #amqqueue{name = QName},
-                               round_robin = RoundRobin,
-                               next_msg_id = NextId}) ->
-    ?LOGDEBUG("AMQQUEUE ~p DELIVERY:~n~p~n", [QName, Message]),
->>>>>>> 2f4f19b3
+deliver_queue(Fun, FunAcc0,
+              State = #q{q = #amqqueue{name = QName},
+                         round_robin = RoundRobin,
+                         next_msg_id = NextId}) ->
     case queue:out(RoundRobin) of
         {{value, QEntry = {ChPid, #consumer{tag = ConsumerTag,
                                             ack_required = AckRequired}}},
@@ -230,7 +222,6 @@
             {FunAcc0, State}
     end.
 
-<<<<<<< HEAD
 deliver_from_queue(is_message_ready, undefined, #q { mixed_state = MS }) ->
     not(rabbit_mixed_queue:is_empty(MS));
 deliver_from_queue(AckRequired, Acc = undefined, State = #q { mixed_state = MS }) ->
@@ -248,7 +239,7 @@
     {undefined, State2} = deliver_queue(fun deliver_from_queue/3, undefined, State),
     State2.
 
-attempt_immediate_delivery(none, Msg, State) ->
+attempt_immediate_delivery(none, _ChPid, Msg, State) ->
     Fun =
         fun (is_message_ready, false, _State) ->
                 true;
@@ -264,33 +255,13 @@
                 {{Msg, false, AckTag, 0}, true, State3}
         end,
     deliver_queue(Fun, false, State);
-attempt_immediate_delivery(Txn, Msg, State) ->
+attempt_immediate_delivery(Txn, ChPid, Msg, State) ->
     {ok, MS} = rabbit_mixed_queue:tx_publish(Msg, State #q.mixed_state),
-    record_pending_message(Txn, Msg),
+    record_pending_message(Txn, ChPid, Msg),
     {true, State #q { mixed_state = MS }}.
 
-deliver_or_enqueue(Txn, Msg, State) ->
-    case attempt_immediate_delivery(Txn, Msg, State) of
-=======
-attempt_delivery(none, _ChPid, Message, State) ->
-    case deliver_immediately(Message, false, State) of
-        {offered, false, State1} ->
-            {true, State1};
-        {offered, true, State1} ->
-            persist_message(none, qname(State), Message),
-            persist_delivery(qname(State), Message, false),
-            {true, State1};
-        {not_offered, State1} ->
-            {false, State1}
-    end;
-attempt_delivery(Txn, ChPid, Message, State) ->
-    persist_message(Txn, qname(State), Message),
-    record_pending_message(Txn, ChPid, Message),
-    {true, State}.
-
-deliver_or_enqueue(Txn, ChPid, Message, State) ->
-    case attempt_delivery(Txn, ChPid, Message, State) of
->>>>>>> 2f4f19b3
+deliver_or_enqueue(Txn, ChPid, Msg, State) ->
+    case attempt_immediate_delivery(Txn, ChPid, Msg, State) of
         {true, NewState} ->
             {true, NewState};
         {false, NewState} ->
@@ -392,25 +363,25 @@
             NewActive = block_consumers(ChPid, ActiveConsumers),
             erlang:demonitor(MonitorRef),
             erase({ch, ChPid}),
-            case Txn of
-                none -> ok;
-                _    -> ok = rollback_work(Txn, qname(State)),
-                        erase_tx(Txn)
-            end,
+            State1 =
+                case Txn of
+                    none -> State;
+                    _    -> rollback_transaction(Txn, State)
+                end,
             case check_auto_delete(
                    deliver_or_requeue_n(
                      [MsgWithAck ||
                          {_MsgId, MsgWithAck} <- dict:to_list(UAM)],
-                     State#q{
+                     State1 # q {
                        exclusive_consumer = case Holder of
                                                 {ChPid, _} -> none;
                                                 Other -> Other
                                             end,
                        round_robin = NewActive})) of
-                {continue, NewState} ->
-                    noreply(NewState);
-                {stop, NewState} ->
-                    {stop, normal, NewState}
+                {continue, State2} ->
+                    noreply(State2);
+                {stop, State2} ->
+                    {stop, normal, State2}
             end
     end.
 
@@ -470,27 +441,12 @@
 all_tx() ->
     [Txn || {{txn, Txn}, _} <- get()].
 
-<<<<<<< HEAD
-record_pending_message(Txn, Message = #basic_message { is_persistent = IsPersistent }) ->
+record_pending_message(Txn, ChPid, Message = #basic_message { is_persistent = IsPersistent }) ->
     Tx = #tx{pending_messages = Pending, is_persistent = IsPersistentTxn } = lookup_tx(Txn),
+    record_current_channel_tx(ChPid, Txn),
     store_tx(Txn, Tx #tx { pending_messages = [Message | Pending],
                            is_persistent = IsPersistentTxn orelse IsPersistent
                          }).
-=======
-mark_tx_persistent(Txn) ->
-    Tx = lookup_tx(Txn),
-    store_tx(Txn, Tx#tx{is_persistent = true}).
-    
-is_tx_persistent(Txn) ->
-    #tx{is_persistent = Res} = lookup_tx(Txn),
-    Res.
-
-record_pending_message(Txn, ChPid, Message) ->
-    Tx = #tx{pending_messages = Pending} = lookup_tx(Txn),
-    record_current_channel_tx(ChPid, Txn),
-    store_tx(Txn, Tx#tx{pending_messages = [{Message, false} | Pending],
-                        ch_pid = ChPid}).
->>>>>>> 2f4f19b3
 
 record_pending_acks(Txn, ChPid, MsgIds) ->
     Tx = #tx{pending_acks = Pending} = lookup_tx(Txn),
@@ -525,6 +481,7 @@
     #tx { pending_messages = PendingMessages
         } = lookup_tx(Txn),
     {ok, MS} = rabbit_mixed_queue:tx_cancel(lists:reverse(PendingMessages), State #q.mixed_state),
+    erase_tx(Txn),
     State #q { mixed_state = MS }.
 
 %% {A, B} = collect_messages(C, D) %% A = C `intersect` D; B = D \\ C
@@ -593,11 +550,7 @@
     %% just all ready-to-consume queues get the message, with unready
     %% queues discarding the message?
     %%
-<<<<<<< HEAD
-    {Delivered, NewState} = attempt_immediate_delivery(Txn, Message, State),
-=======
-    {Delivered, NewState} = attempt_delivery(Txn, ChPid, Message, State),
->>>>>>> 2f4f19b3
+    {Delivered, NewState} = attempt_immediate_delivery(Txn, ChPid, Message, State),
     reply(Delivered, NewState);
 
 handle_call({deliver, Txn, Message, ChPid}, _From, State) ->
@@ -780,9 +733,7 @@
     end;
 
 handle_cast({rollback, Txn}, State) ->
-    NewState = rollback_transaction(Txn, State),
-    erase_tx(Txn),
-    noreply(NewState);
+    noreply(rollback_transaction(Txn, State));
 
 handle_cast({requeue, MsgIds, ChPid}, State) ->
     case lookup_ch(ChPid) of
