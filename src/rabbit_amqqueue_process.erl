%%   The contents of this file are subject to the Mozilla Public License
%%   Version 1.1 (the "License"); you may not use this file except in
%%   compliance with the License. You may obtain a copy of the License at
%%   http://www.mozilla.org/MPL/
%%
%%   Software distributed under the License is distributed on an "AS IS"
%%   basis, WITHOUT WARRANTY OF ANY KIND, either express or implied. See the
%%   License for the specific language governing rights and limitations
%%   under the License.
%%
%%   The Original Code is RabbitMQ.
%%
%%   The Initial Developers of the Original Code are LShift Ltd,
%%   Cohesive Financial Technologies LLC, and Rabbit Technologies Ltd.
%%
%%   Portions created before 22-Nov-2008 00:00:00 GMT by LShift Ltd,
%%   Cohesive Financial Technologies LLC, or Rabbit Technologies Ltd
%%   are Copyright (C) 2007-2008 LShift Ltd, Cohesive Financial
%%   Technologies LLC, and Rabbit Technologies Ltd.
%%
%%   Portions created by LShift Ltd are Copyright (C) 2007-2009 LShift
%%   Ltd. Portions created by Cohesive Financial Technologies LLC are
%%   Copyright (C) 2007-2009 Cohesive Financial Technologies
%%   LLC. Portions created by Rabbit Technologies Ltd are Copyright
%%   (C) 2007-2009 Rabbit Technologies Ltd.
%%
%%   All Rights Reserved.
%%
%%   Contributor(s): ______________________________________.
%%

-module(rabbit_amqqueue_process).
-include("rabbit.hrl").
-include("rabbit_framing.hrl").

-behaviour(gen_server2).

-define(UNSENT_MESSAGE_LIMIT, 100).
-define(HIBERNATE_AFTER_MIN, 1000).
-define(DESIRED_HIBERNATE, 10000).
-define(SYNC_INTERVAL,         5). %% milliseconds

-export([start_link/1]).

-export([init/1, terminate/2, code_change/3, handle_call/3, handle_cast/2,
         handle_info/2, handle_pre_hibernate/1]).

-import(queue).
-import(erlang).
-import(lists).

% Queue's state
-record(q, {q,
            owner,
            exclusive_consumer,
            has_had_consumers,
            variable_queue_state,
            next_msg_id,
            active_consumers,
            blocked_consumers,
            sync_timer_ref
           }).

-record(consumer, {tag, ack_required}).

-record(tx, {ch_pid, pending_messages, pending_acks}).

%% These are held in our process dictionary
-record(cr, {consumer_count,
             ch_pid,
             limiter_pid,
             monitor_ref,
             unacked_messages,
             is_limit_active,
             txn,
             unsent_message_count}).

-define(INFO_KEYS,
        [name,
         durable,
         auto_delete,
         arguments,
         pid,
         messages_ready,
         messages_unacknowledged,
         messages_uncommitted,
         messages,
         acks_uncommitted,
         consumers,
         transactions,
         memory
        ]).
         
%%----------------------------------------------------------------------------

start_link(Q) ->
    gen_server2:start_link(?MODULE, Q, []).

%%----------------------------------------------------------------------------

init(Q = #amqqueue { name = QName }) ->
    ?LOGDEBUG("Queue starting - ~p~n", [Q]),
    process_flag(trap_exit, true),
    ok = rabbit_memory_manager:register
           (self(), false, rabbit_amqqueue, set_storage_mode, [self()]),
    VQS = rabbit_variable_queue:init(QName),
    State = #q{q = Q,
               owner = none,
               exclusive_consumer = none,
               has_had_consumers = false,
               variable_queue_state = VQS,
               next_msg_id = 1,
               active_consumers = queue:new(),
               blocked_consumers = queue:new(),
               sync_timer_ref = undefined
              },
    {ok, State, hibernate,
     {backoff, ?HIBERNATE_AFTER_MIN, ?HIBERNATE_AFTER_MIN, ?DESIRED_HIBERNATE}}.

terminate(shutdown, #q{variable_queue_state = VQS}) ->
    _VQS = rabbit_variable_queue:terminate(VQS);
terminate(_Reason, State = #q{variable_queue_state = VQS}) ->
    %% FIXME: How do we cancel active subscriptions?
    %% Ensure that any persisted tx messages are removed;
    %% mixed_queue:delete_queue cannot do that for us since neither
    %% mixed_queue nor disk_queue keep a record of uncommitted tx
    %% messages.
    %% TODO: wait for all in flight tx_commits to complete
    VQS1 = rabbit_variable_queue:tx_rollback(
             lists:concat([PM || #tx { pending_messages = PM } <-
                                     all_tx_record()]), VQS),
    %% Delete from disk first. If we crash at this point, when a
    %% durable queue, we will be recreated at startup, possibly with
    %% partial content. The alternative is much worse however - if we
    %% called internal_delete first, we would then have a race between
    %% the disk delete and a new queue with the same name being
    %% created and published to.
    _VQS = rabbit_variable_queue:delete(VQS1),
    ok = rabbit_amqqueue:internal_delete(qname(State)).

code_change(_OldVsn, State, _Extra) ->
    {ok, State}.

%%----------------------------------------------------------------------------

reply(Reply, NewState) ->
    assert_invariant(NewState),
    {NewState1, Timeout} = next_state(NewState),
    {reply, Reply, NewState1, Timeout}.

noreply(NewState) ->
    assert_invariant(NewState),
    {NewState1, Timeout} = next_state(NewState),
    {noreply, NewState1, Timeout}.

next_state(State = #q { variable_queue_state = VQS }) ->
    next_state1(State, rabbit_variable_queue:needs_sync(VQS)).

next_state1(State = #q { sync_timer_ref = undefined }, true) ->
    {start_sync_timer(State), 0};
next_state1(State, true) ->
    {State, 0};
next_state1(State = #q { sync_timer_ref = undefined }, false) ->
    {State, hibernate};
next_state1(State, false) ->
    {stop_sync_timer(State), 0}.

start_sync_timer(State = #q { sync_timer_ref = undefined }) ->
    {ok, TRef} = timer:apply_after(?SYNC_INTERVAL, rabbit_amqqueue,
                                   tx_commit_vq_callback, [self()]),
    State #q { sync_timer_ref = TRef }.

stop_sync_timer(State = #q { sync_timer_ref = TRef }) ->
    {ok, cancel} = timer:cancel(TRef),
    State #q { sync_timer_ref = undefined }.

assert_invariant(#q { active_consumers = AC, variable_queue_state = VQS }) ->
    true = (queue:is_empty(AC) orelse rabbit_variable_queue:is_empty(VQS)).

lookup_ch(ChPid) ->
    case get({ch, ChPid}) of
        undefined -> not_found;
        C         -> C
    end.

ch_record(ChPid) ->
    Key = {ch, ChPid},
    case get(Key) of
        undefined ->
            MonitorRef = erlang:monitor(process, ChPid),
            C = #cr{consumer_count = 0,
                    ch_pid = ChPid,
                    monitor_ref = MonitorRef,
                    unacked_messages = dict:new(),
                    is_limit_active = false,
                    txn = none,
                    unsent_message_count = 0},
            put(Key, C),
            C;
        C = #cr{} -> C
    end.

store_ch_record(C = #cr{ch_pid = ChPid}) ->
    put({ch, ChPid}, C).

all_ch_record() ->
    [C || {{ch, _}, C} <- get()].

is_ch_blocked(#cr{unsent_message_count = Count, is_limit_active = Limited}) ->
    Limited orelse Count >= ?UNSENT_MESSAGE_LIMIT.

ch_record_state_transition(OldCR, NewCR) ->
    BlockedOld = is_ch_blocked(OldCR),
    BlockedNew = is_ch_blocked(NewCR),
    if BlockedOld andalso not(BlockedNew) -> unblock;
       BlockedNew andalso not(BlockedOld) -> block;
       true                               -> ok
    end.

record_current_channel_tx(ChPid, Txn) ->
    %% as a side effect this also starts monitoring the channel (if
    %% that wasn't happening already)
    store_ch_record((ch_record(ChPid))#cr{txn = Txn}).
    
deliver_msgs_to_consumers(
  Funs = {PredFun, DeliverFun}, FunAcc,
  State = #q{q = #amqqueue{name = QName},
             active_consumers = ActiveConsumers,
             blocked_consumers = BlockedConsumers,
             next_msg_id = NextId}) ->
    case queue:out(ActiveConsumers) of
        {{value, QEntry = {ChPid, #consumer{tag = ConsumerTag,
                                            ack_required = AckRequired}}},
         ActiveConsumersTail} ->
            C = #cr{limiter_pid = LimiterPid,
                    unsent_message_count = Count,
                    unacked_messages = UAM} = ch_record(ChPid),
            IsMsgReady = PredFun(FunAcc, State),
            case (IsMsgReady andalso
                  rabbit_limiter:can_send( LimiterPid, self(), AckRequired )) of
                true ->
                    {{Msg, IsDelivered, AckTag}, FunAcc1, State1} =
                        DeliverFun(AckRequired, FunAcc, State),
                    ?LOGDEBUG("AMQQUEUE ~p DELIVERY:~n~p~n", [QName, Msg]),
                    rabbit_channel:deliver(
                      ChPid, ConsumerTag, AckRequired,
                      {QName, self(), NextId, IsDelivered, Msg}),
                    NewUAM =
                        case AckRequired of
                            true  -> dict:store(NextId, {Msg, AckTag}, UAM);
                            false -> UAM
                        end,
                    NewC = C#cr{unsent_message_count = Count + 1,
                                unacked_messages = NewUAM},
                    store_ch_record(NewC),
                    {NewActiveConsumers, NewBlockedConsumers} =
                        case ch_record_state_transition(C, NewC) of
                            ok    -> {queue:in(QEntry, ActiveConsumersTail),
                                      BlockedConsumers};
                            block ->
                                {ActiveConsumers1, BlockedConsumers1} =
                                    move_consumers(ChPid,
                                                   ActiveConsumersTail,
                                                   BlockedConsumers),
                                {ActiveConsumers1,
                                 queue:in(QEntry, BlockedConsumers1)}
                        end,
                    State2 = State1 #q {
                               active_consumers = NewActiveConsumers,
                               blocked_consumers = NewBlockedConsumers,
                               next_msg_id = NextId + 1
                                       },
                    deliver_msgs_to_consumers(Funs, FunAcc1, State2);
                %% if IsMsgReady then we've hit the limiter
                false when IsMsgReady ->
                    store_ch_record(C#cr{is_limit_active = true}),
                    {NewActiveConsumers, NewBlockedConsumers} =
                        move_consumers(ChPid,
                                       ActiveConsumers,
                                       BlockedConsumers),
                    deliver_msgs_to_consumers(
                      Funs, FunAcc,
                      State#q{active_consumers = NewActiveConsumers,
                              blocked_consumers = NewBlockedConsumers});
                false ->
                    %% no message was ready, so we don't need to block anyone
                    {FunAcc, State}
            end;
        {empty, _} ->
            {FunAcc, State}
    end.

deliver_from_queue_pred({IsEmpty, _AutoAcks}, _State) ->
    not IsEmpty.
deliver_from_queue_deliver(AckRequired, {false, AutoAcks},
                           State = #q { variable_queue_state = VQS }) ->
    {{Msg, IsDelivered, AckTag, Remaining}, VQS1} =
        rabbit_variable_queue:fetch(VQS),
    AutoAcks1 = case AckRequired of
                    true -> AutoAcks;
                    false -> [AckTag | AutoAcks]
                end,
    {{Msg, IsDelivered, AckTag}, {0 == Remaining, AutoAcks1},
     State #q { variable_queue_state = VQS1 }}.

run_message_queue(State = #q { variable_queue_state = VQS }) ->
    Funs = { fun deliver_from_queue_pred/2,
             fun deliver_from_queue_deliver/3 },
    IsEmpty = rabbit_variable_queue:is_empty(VQS),
    {{_IsEmpty1, AutoAcks}, State1} =
        deliver_msgs_to_consumers(Funs, {IsEmpty, []}, State),
    VQS1 = rabbit_variable_queue:ack(AutoAcks, State1 #q.variable_queue_state),
    State1 #q { variable_queue_state = VQS1 }.

attempt_immediate_delivery(none, _ChPid, Msg, State) ->
    PredFun = fun (IsEmpty, _State) -> not IsEmpty end,
    DeliverFun =
        fun (AckRequired, false, State1) ->
                {AckTag, State2} =
                    case AckRequired of
                        true ->
                            {AckTag1, VQS} =
                                rabbit_variable_queue:publish_delivered(
                                  Msg, State1 #q.variable_queue_state),
                            {AckTag1, State1 #q { variable_queue_state = VQS }};
                        false ->
                            {noack, State1}
                    end,
                {{Msg, false, AckTag}, true, State2}
        end,
    deliver_msgs_to_consumers({ PredFun, DeliverFun }, false, State);
attempt_immediate_delivery(Txn, ChPid, Msg, State) ->
    VQS = rabbit_variable_queue:tx_publish(Msg, State #q.variable_queue_state),
    record_pending_message(Txn, ChPid, Msg),
    {true, State #q { variable_queue_state = VQS }}.

deliver_or_enqueue(Txn, ChPid, Msg, State) ->
    case attempt_immediate_delivery(Txn, ChPid, Msg, State) of
        {true, NewState} ->
            {true, NewState};
        {false, NewState} ->
            %% Txn is none and no unblocked channels with consumers
            {_SeqId, VQS} = rabbit_variable_queue:publish(
                              Msg, State #q.variable_queue_state),
            {false, NewState #q { variable_queue_state = VQS }}
    end.

%% all these messages have already been delivered at least once and
%% not ack'd, but need to be either redelivered or requeued
deliver_or_requeue_n([], State) ->
    State;
deliver_or_requeue_n(MsgsWithAcks, State) ->
    Funs = { fun deliver_or_requeue_msgs_pred/2,
             fun deliver_or_requeue_msgs_deliver/3 },
    {{_RemainingLengthMinusOne, AutoAcks, OutstandingMsgs}, NewState} =
        deliver_msgs_to_consumers(
          Funs, {length(MsgsWithAcks), [], MsgsWithAcks}, State),
    VQS = rabbit_variable_queue:ack(AutoAcks, NewState #q.variable_queue_state),
    case OutstandingMsgs of
        [] -> NewState #q { variable_queue_state = VQS };
        _ -> VQS1 = rabbit_variable_queue:requeue(OutstandingMsgs, VQS),
             NewState #q { variable_queue_state = VQS1 }
    end.

deliver_or_requeue_msgs_pred({Len, _AcksAcc, _MsgsWithAcks}, _State) ->
    0 < Len.
deliver_or_requeue_msgs_deliver(
  false, {Len, AcksAcc, [{Msg, AckTag} | MsgsWithAcks]}, State) ->
    {{Msg, true, noack}, {Len - 1, [AckTag | AcksAcc], MsgsWithAcks}, State};
deliver_or_requeue_msgs_deliver(
  true, {Len, AcksAcc, [{Msg, AckTag} | MsgsWithAcks]}, State) ->
    {{Msg, true, AckTag}, {Len - 1, AcksAcc, MsgsWithAcks}, State}.

add_consumer(ChPid, Consumer, Queue) -> queue:in({ChPid, Consumer}, Queue).

remove_consumer(ChPid, ConsumerTag, Queue) ->
    %% TODO: replace this with queue:filter/2 once we move to R12
    queue:from_list(lists:filter(
                      fun ({CP, #consumer{tag = CT}}) ->
                              (CP /= ChPid) or (CT /= ConsumerTag)
                      end, queue:to_list(Queue))).

remove_consumers(ChPid, Queue) ->
    %% TODO: replace this with queue:filter/2 once we move to R12
    queue:from_list(lists:filter(fun ({CP, _}) -> CP /= ChPid end,
                                 queue:to_list(Queue))).

move_consumers(ChPid, From, To) ->
    {Kept, Removed} = lists:partition(fun ({CP, _}) -> CP /= ChPid end,
                                      queue:to_list(From)),
    {queue:from_list(Kept), queue:join(To, queue:from_list(Removed))}.

possibly_unblock(State, ChPid, Update) ->
    case lookup_ch(ChPid) of
        not_found ->
            State;
        C ->
            NewC = Update(C),
            store_ch_record(NewC),
            case ch_record_state_transition(C, NewC) of
                ok      -> State;
                unblock -> {NewBlockedeConsumers, NewActiveConsumers} =
                               move_consumers(ChPid,
                                              State#q.blocked_consumers,
                                              State#q.active_consumers),
                           run_message_queue(
                             State#q{active_consumers = NewActiveConsumers,
                                     blocked_consumers = NewBlockedeConsumers})
            end
    end.
    
should_auto_delete(#q{q = #amqqueue{auto_delete = false}}) -> false;
should_auto_delete(#q{has_had_consumers = false}) -> false;
should_auto_delete(State) -> is_unused(State).

handle_ch_down(DownPid, State = #q{exclusive_consumer = Holder}) ->
    case lookup_ch(DownPid) of
        not_found -> noreply(State);
        #cr{monitor_ref = MonitorRef, ch_pid = ChPid, txn = Txn,
            unacked_messages = UAM} ->
            erlang:demonitor(MonitorRef),
            erase({ch, ChPid}),
<<<<<<< HEAD
            State1 = State#q{
                       exclusive_consumer = case Holder of
                                                {ChPid, _} -> none;
                                                Other -> Other
                                            end,
                       active_consumers = remove_consumers(
                                            ChPid, State#q.active_consumers),
                       blocked_consumers = remove_consumers(
                                             ChPid, State#q.blocked_consumers)},
            case should_auto_delete(State1) of
                true  ->
                    {stop, normal, State1};
                false -> 
                    State2 = case Txn of
                                 none -> State1;
                                 _    -> rollback_transaction(Txn, State1)
                             end,
                    noreply(
                      deliver_or_requeue_n(
                        [MsgWithAck ||
                            {_MsgId, MsgWithAck} <- dict:to_list(UAM)], State2))
=======
            case Txn of
                none -> ok;
                _    -> ok = rollback_work(Txn, qname(State)),
                        erase_tx(Txn)
            end,
            NewState =
                deliver_or_enqueue_n(
                  [{Message, true} ||
                      {_Messsage_id, Message} <- dict:to_list(UAM)],
                  State#q{
                    exclusive_consumer = case Holder of
                                             {ChPid, _} -> none;
                                             Other -> Other
                                         end,
                    active_consumers = remove_consumers(
                                         ChPid, State#q.active_consumers),
                    blocked_consumers = remove_consumers(
                                          ChPid, State#q.blocked_consumers)}),
            case should_auto_delete(NewState) of
                false -> {ok, NewState};
                true  -> {stop, NewState}
>>>>>>> 6f2e0baa
            end
    end.

cancel_holder(ChPid, ConsumerTag, {ChPid, ConsumerTag}) ->
    none;
cancel_holder(_ChPid, _ConsumerTag, Holder) ->
    Holder.

check_queue_owner(none,           _)         -> ok;
check_queue_owner({ReaderPid, _}, ReaderPid) -> ok;
check_queue_owner({_,         _}, _)         -> mismatch.

check_exclusive_access({_ChPid, _ConsumerTag}, _ExclusiveConsume, _State) ->
    in_use;
check_exclusive_access(none, false, _State) ->
    ok;
check_exclusive_access(none, true, State) ->
    case is_unused(State) of
        true  -> ok;
        false -> in_use
    end.

is_unused(State) -> queue:is_empty(State#q.active_consumers) andalso
                        queue:is_empty(State#q.blocked_consumers).

maybe_send_reply(_ChPid, undefined) -> ok;
maybe_send_reply(ChPid, Msg) -> ok = rabbit_channel:send_command(ChPid, Msg).

qname(#q{q = #amqqueue{name = QName}}) -> QName.

lookup_tx(Txn) ->
    case get({txn, Txn}) of
        undefined -> #tx{ch_pid = none,
                         pending_messages = [],
                         pending_acks = []};
        V -> V
    end.

store_tx(Txn, Tx) ->
    put({txn, Txn}, Tx).

erase_tx(Txn) ->
    erase({txn, Txn}).

all_tx_record() ->
    [T || {{txn, _}, T} <- get()].

record_pending_message(Txn, ChPid, Message) ->
    Tx = #tx{pending_messages = Pending} = lookup_tx(Txn),
    record_current_channel_tx(ChPid, Txn),
    store_tx(Txn, Tx #tx { pending_messages = [Message | Pending] }).

record_pending_acks(Txn, ChPid, MsgIds) ->
    Tx = #tx{pending_acks = Pending} = lookup_tx(Txn),
    record_current_channel_tx(ChPid, Txn),
    store_tx(Txn, Tx#tx{pending_acks = [MsgIds | Pending],
                        ch_pid = ChPid}).

commit_transaction(Txn, From, State) ->
    #tx { ch_pid = ChPid,
          pending_messages = PendingMessages,
          pending_acks = PendingAcks
        } = lookup_tx(Txn),
    PendingMessagesOrdered = lists:reverse(PendingMessages),
    PendingAcksOrdered = lists:append(PendingAcks),
    Acks =
        case lookup_ch(ChPid) of
            not_found -> [];
            C = #cr { unacked_messages = UAM } ->
                {MsgsWithAcks, Remaining} =
                    collect_messages(PendingAcksOrdered, UAM),
                store_ch_record(C#cr{unacked_messages = Remaining}),
                [AckTag || {_Msg, AckTag} <- MsgsWithAcks]
        end,
    {RunQueue, VQS} =
        rabbit_variable_queue:tx_commit(
          PendingMessagesOrdered, Acks, From, State #q.variable_queue_state),
    {RunQueue, State #q { variable_queue_state = VQS }}.

rollback_transaction(Txn, State) ->
    #tx { pending_messages = PendingMessages
        } = lookup_tx(Txn),
    VQS = rabbit_variable_queue:tx_rollback(PendingMessages,
                                            State #q.variable_queue_state),
    erase_tx(Txn),
    State #q { variable_queue_state = VQS }.

%% {A, B} = collect_messages(C, D) %% A = C `intersect` D; B = D \\ C
%% err, A = C `intersect` D , via projection through the dict that is C
collect_messages(MsgIds, UAM) ->
    lists:mapfoldl(
      fun (MsgId, D) -> {dict:fetch(MsgId, D), dict:erase(MsgId, D)} end,
      UAM, MsgIds).

infos(Items, State) -> [{Item, i(Item, State)} || Item <- Items].

i(name,        #q{q = #amqqueue{name        = Name}})       -> Name;
i(durable,     #q{q = #amqqueue{durable     = Durable}})    -> Durable;
i(auto_delete, #q{q = #amqqueue{auto_delete = AutoDelete}}) -> AutoDelete;
i(arguments,   #q{q = #amqqueue{arguments   = Arguments}})  -> Arguments;
i(pid, _) ->
    self();
i(messages_ready, #q { variable_queue_state = VQS }) ->
    rabbit_variable_queue:len(VQS);
i(messages_unacknowledged, _) ->
    lists:sum([dict:size(UAM) ||
                  #cr{unacked_messages = UAM} <- all_ch_record()]);
i(messages_uncommitted, _) ->
    lists:sum([length(Pending) ||
                  #tx{pending_messages = Pending} <- all_tx_record()]);
i(messages, State) ->
    lists:sum([i(Item, State) || Item <- [messages_ready,
                                          messages_unacknowledged,
                                          messages_uncommitted]]);
i(acks_uncommitted, _) ->
    lists:sum([length(Pending) ||
                  #tx{pending_acks = Pending} <- all_tx_record()]);
i(consumers, State) ->
    queue:len(State#q.active_consumers) + queue:len(State#q.blocked_consumers);
i(transactions, _) ->
    length(all_tx_record());
i(memory, _) ->
    {memory, M} = process_info(self(), memory),
    M;
i(Item, _) ->
    throw({bad_argument, Item}).

%---------------------------------------------------------------------------

handle_call(info, _From, State) ->
    reply(infos(?INFO_KEYS, State), State);

handle_call({info, Items}, _From, State) ->
    try
        reply({ok, infos(Items, State)}, State)
    catch Error -> reply({error, Error}, State)
    end;

handle_call({deliver_immediately, Txn, Message, ChPid}, _From, State) ->
    %% Synchronous, "immediate" delivery mode
    %%
    %% FIXME: Is this correct semantics?
    %%
    %% I'm worried in particular about the case where an exchange has
    %% two queues against a particular routing key, and a message is
    %% sent in immediate mode through the binding. In non-immediate
    %% mode, both queues get the message, saving it for later if
    %% there's noone ready to receive it just now. In immediate mode,
    %% should both queues still get the message, somehow, or should
    %% just all ready-to-consume queues get the message, with unready
    %% queues discarding the message?
    %%
    {Delivered, NewState} =
        attempt_immediate_delivery(Txn, ChPid, Message, State),
    reply(Delivered, NewState);

handle_call({deliver, Txn, Message, ChPid}, _From, State) ->
    %% Synchronous, "mandatory" delivery mode
    {Delivered, NewState} = deliver_or_enqueue(Txn, ChPid, Message, State),
    reply(Delivered, NewState);

handle_call({commit, Txn}, From, State) ->
    {RunQueue, NewState} = commit_transaction(Txn, From, State),
    erase_tx(Txn),
    noreply(case RunQueue of
                true -> run_message_queue(NewState);
                false -> NewState
            end);

handle_call({notify_down, ChPid}, _From, State) ->
    %% we want to do this synchronously, so that auto_deleted queues
    %% are no longer visible by the time we send a response to the
    %% client.  The queue is ultimately deleted in terminate/2; if we
    %% return stop with a reply, terminate/2 will be called by
    %% gen_server2 *before* the reply is sent.
    case handle_ch_down(ChPid, State) of
        {ok, NewState}   -> reply(ok, NewState);
        {stop, NewState} -> {stop, normal, ok, NewState}
    end;

handle_call({basic_get, ChPid, NoAck}, _From,
            State = #q{q = #amqqueue{name = QName},
                       next_msg_id = NextId,
                       variable_queue_state = VQS
                       }) ->
    case rabbit_variable_queue:fetch(VQS) of
        {empty, VQS1} -> reply(empty, State #q { variable_queue_state = VQS1 });
        {{Msg, IsDelivered, AckTag, Remaining}, VQS1} ->
            AckRequired = not(NoAck),
            VQS2 =
                case AckRequired of
                    true ->
                        C = #cr{unacked_messages = UAM} = ch_record(ChPid),
                        NewUAM = dict:store(NextId, {Msg, AckTag}, UAM),
                        store_ch_record(C#cr{unacked_messages = NewUAM}),
                        VQS1;
                    false ->
                        rabbit_variable_queue:ack([AckTag], VQS1)
                end,
            Message = {QName, self(), NextId, IsDelivered, Msg},
            reply({ok, Remaining, Message},
                  State #q { next_msg_id = NextId + 1, variable_queue_state = VQS2 })
    end;

handle_call({basic_consume, NoAck, ReaderPid, ChPid, LimiterPid,
             ConsumerTag, ExclusiveConsume, OkMsg},
            _From, State = #q{owner = Owner,
                              exclusive_consumer = ExistingHolder}) ->
    case check_queue_owner(Owner, ReaderPid) of
        mismatch ->
            reply({error, queue_owned_by_another_connection}, State);
        ok ->
            case check_exclusive_access(ExistingHolder, ExclusiveConsume,
                                        State) of
                in_use ->
                    reply({error, exclusive_consume_unavailable}, State);
                ok ->
                    C = #cr{consumer_count = ConsumerCount} = ch_record(ChPid),
                    Consumer = #consumer{tag = ConsumerTag,
                                         ack_required = not(NoAck)},
                    store_ch_record(C#cr{consumer_count = ConsumerCount +1,
                                         limiter_pid = LimiterPid}),
                    case ConsumerCount of
                        0 -> ok = rabbit_limiter:register(LimiterPid, self());
                        _ -> ok
                    end,
                    ExclusiveConsumer = case ExclusiveConsume of
                                            true  -> {ChPid, ConsumerTag};
                                            false -> ExistingHolder
                                        end,
                    State1 = State#q{has_had_consumers = true,
                                     exclusive_consumer = ExclusiveConsumer},
                    ok = maybe_send_reply(ChPid, OkMsg),
                    State2 =
                        case is_ch_blocked(C) of
                            true  -> State1#q{
                                       blocked_consumers =
                                       add_consumer(
                                         ChPid, Consumer,
                                         State1#q.blocked_consumers)};
                            false -> run_message_queue(
                                       State1#q{
                                         active_consumers =
                                         add_consumer(
                                           ChPid, Consumer,
                                           State1#q.active_consumers)})
                        end,
                    reply(ok, State2)
            end
    end;

handle_call({basic_cancel, ChPid, ConsumerTag, OkMsg}, _From,
            State = #q{exclusive_consumer = Holder}) ->
    case lookup_ch(ChPid) of
        not_found ->
            ok = maybe_send_reply(ChPid, OkMsg),
            reply(ok, State);
        C = #cr{consumer_count = ConsumerCount, limiter_pid = LimiterPid} ->
            store_ch_record(C#cr{consumer_count = ConsumerCount - 1}),
            ok = case ConsumerCount of
                     1 -> rabbit_limiter:unregister(LimiterPid, self());
                     _ -> ok
                 end,
            ok = maybe_send_reply(ChPid, OkMsg),
            NewState =
                State#q{exclusive_consumer = cancel_holder(ChPid,
                                                           ConsumerTag,
                                                           Holder),
                        active_consumers = remove_consumer(
                                             ChPid, ConsumerTag,
                                             State#q.active_consumers),
                        blocked_consumers = remove_consumer(
                                              ChPid, ConsumerTag,
                                              State#q.blocked_consumers)},
            case should_auto_delete(NewState) of
                false -> reply(ok, NewState);
                true  -> {stop, normal, ok, NewState}
            end
    end;

handle_call(stat, _From, State = #q{q = #amqqueue{name = Name},
                                    variable_queue_state = VQS,
                                    active_consumers = ActiveConsumers}) ->
    Length = rabbit_variable_queue:len(VQS),
    reply({ok, Name, Length, queue:len(ActiveConsumers)}, State);

handle_call({delete, IfUnused, IfEmpty}, _From,
            State = #q { variable_queue_state = VQS }) ->
    Length = rabbit_variable_queue:len(VQS),
    IsEmpty = Length == 0,
    IsUnused = is_unused(State),
    if
        IfEmpty and not(IsEmpty) ->
            reply({error, not_empty}, State);
        IfUnused and not(IsUnused) ->
            reply({error, in_use}, State);
        true ->
            {stop, normal, {ok, Length}, State}
    end;

handle_call(purge, _From, State) ->
    {Count, VQS} = rabbit_variable_queue:purge(State #q.variable_queue_state),
    reply({ok, Count}, State #q { variable_queue_state = VQS });

handle_call({claim_queue, ReaderPid}, _From,
            State = #q{owner = Owner, exclusive_consumer = Holder}) ->
    case Owner of
        none ->
            case check_exclusive_access(Holder, true, State) of
                in_use ->
                    %% FIXME: Is this really the right answer? What if
                    %% an active consumer's reader is actually the
                    %% claiming pid? Should that be allowed? In order
                    %% to check, we'd need to hold not just the ch
                    %% pid for each consumer, but also its reader
                    %% pid...
                    reply(locked, State);
                ok ->
                    reply(ok,
                          State#q{ owner = {ReaderPid, erlang:monitor(
                                                         process, ReaderPid)} })
            end;
        {ReaderPid, _MonitorRef} ->
            reply(ok, State);
        _ ->
            reply(locked, State)
    end.

handle_cast({deliver, Txn, Message, ChPid}, State) ->
    %% Asynchronous, non-"mandatory", non-"immediate" deliver mode.
    {_Delivered, NewState} = deliver_or_enqueue(Txn, ChPid, Message, State),
    noreply(NewState);

handle_cast({ack, Txn, MsgIds, ChPid}, State) ->
    case lookup_ch(ChPid) of
        not_found ->
            noreply(State);
        C = #cr{unacked_messages = UAM} ->
            case Txn of
                none ->
                    {MsgWithAcks, Remaining} = collect_messages(MsgIds, UAM),
                    VQS = rabbit_variable_queue:ack(
                            [AckTag || {_Msg, AckTag} <- MsgWithAcks],
                            State #q.variable_queue_state),
                    store_ch_record(C#cr{unacked_messages = Remaining}),
                    noreply(State #q { variable_queue_state = VQS });
                _  ->
                    record_pending_acks(Txn, ChPid, MsgIds),
                    noreply(State)
            end
    end;

handle_cast({rollback, Txn}, State) ->
    noreply(rollback_transaction(Txn, State));

handle_cast({requeue, MsgIds, ChPid}, State) ->
    case lookup_ch(ChPid) of
        not_found ->
            rabbit_log:warning("Ignoring requeue from unknown ch: ~p~n",
                               [ChPid]),
            noreply(State);
        C = #cr{unacked_messages = UAM} ->
            {MsgWithAcks, NewUAM} = collect_messages(MsgIds, UAM),
            store_ch_record(C#cr{unacked_messages = NewUAM}),
            noreply(deliver_or_requeue_n(MsgWithAcks, State))
    end;

handle_cast({unblock, ChPid}, State) ->
    noreply(
      possibly_unblock(State, ChPid,
                       fun (C) -> C#cr{is_limit_active = false} end));

handle_cast({notify_sent, ChPid}, State) ->
    noreply(
      possibly_unblock(State, ChPid,
                       fun (C = #cr{unsent_message_count = Count}) ->
                               C#cr{unsent_message_count = Count - 1}
                       end));

handle_cast({tx_commit_msg_store_callback, Pubs, AckTags, From},
            State = #q{variable_queue_state = VQS}) ->
    noreply(
      State#q{variable_queue_state =
              rabbit_variable_queue:tx_commit_from_msg_store(
                Pubs, AckTags, From, VQS)});

handle_cast(tx_commit_vq_callback, State = #q{variable_queue_state = VQS}) ->
    noreply(
      run_message_queue(
        State#q{variable_queue_state =
                rabbit_variable_queue:tx_commit_from_vq(VQS)}));

handle_cast({limit, ChPid, LimiterPid}, State) ->
    noreply(
      possibly_unblock(
        State, ChPid,
        fun (C = #cr{consumer_count = ConsumerCount,
                     limiter_pid = OldLimiterPid,
                     is_limit_active = Limited}) ->
                if ConsumerCount =/= 0 andalso OldLimiterPid == undefined ->
                        ok = rabbit_limiter:register(LimiterPid, self());
                   true ->
                        ok
                end,
                NewLimited = Limited andalso LimiterPid =/= undefined,
                C#cr{limiter_pid = LimiterPid, is_limit_active = NewLimited}
        end)).

handle_info({'DOWN', MonitorRef, process, DownPid, _Reason},
            State = #q{owner = {DownPid, MonitorRef}}) ->
    %% We know here that there are no consumers on this queue that are
    %% owned by other pids than the one that just went down, so since
    %% exclusive in some sense implies autodelete, we delete the queue
    %% here. The other way of implementing the "exclusive implies
    %% autodelete" feature is to actually set autodelete when an
    %% exclusive declaration is seen, but this has the problem that
    %% the python tests rely on the queue not going away after a
    %% basic.cancel when the queue was declared exclusive and
    %% nonautodelete.
    NewState = State#q{owner = none},
    {stop, normal, NewState};
handle_info({'DOWN', _MonitorRef, process, DownPid, _Reason}, State) ->
    case handle_ch_down(DownPid, State) of
        {ok, NewState}   -> noreply(NewState);
        {stop, NewState} -> {stop, normal, NewState}
    end;

handle_info(timeout, State = #q{variable_queue_state = VQS}) ->
    noreply(
      run_message_queue(
        State#q{variable_queue_state =
                rabbit_variable_queue:tx_commit_from_vq(VQS)}));    

handle_info(Info, State) ->
    ?LOGDEBUG("Info in queue: ~p~n", [Info]),
    {stop, {unhandled_info, Info}, State}.

handle_pre_hibernate(State = #q { variable_queue_state = VQS }) ->
    VQS1 = rabbit_variable_queue:maybe_start_prefetcher(VQS),
    {hibernate, State #q { variable_queue_state = VQS1 }}.<|MERGE_RESOLUTION|>--- conflicted
+++ resolved
@@ -415,12 +415,11 @@
 
 handle_ch_down(DownPid, State = #q{exclusive_consumer = Holder}) ->
     case lookup_ch(DownPid) of
-        not_found -> noreply(State);
+        not_found -> {ok, State};
         #cr{monitor_ref = MonitorRef, ch_pid = ChPid, txn = Txn,
             unacked_messages = UAM} ->
             erlang:demonitor(MonitorRef),
             erase({ch, ChPid}),
-<<<<<<< HEAD
             State1 = State#q{
                        exclusive_consumer = case Holder of
                                                 {ChPid, _} -> none;
@@ -432,39 +431,16 @@
                                              ChPid, State#q.blocked_consumers)},
             case should_auto_delete(State1) of
                 true  ->
-                    {stop, normal, State1};
+                    {stop, State1};
                 false -> 
                     State2 = case Txn of
                                  none -> State1;
                                  _    -> rollback_transaction(Txn, State1)
                              end,
-                    noreply(
+                    {ok,
                       deliver_or_requeue_n(
                         [MsgWithAck ||
-                            {_MsgId, MsgWithAck} <- dict:to_list(UAM)], State2))
-=======
-            case Txn of
-                none -> ok;
-                _    -> ok = rollback_work(Txn, qname(State)),
-                        erase_tx(Txn)
-            end,
-            NewState =
-                deliver_or_enqueue_n(
-                  [{Message, true} ||
-                      {_Messsage_id, Message} <- dict:to_list(UAM)],
-                  State#q{
-                    exclusive_consumer = case Holder of
-                                             {ChPid, _} -> none;
-                                             Other -> Other
-                                         end,
-                    active_consumers = remove_consumers(
-                                         ChPid, State#q.active_consumers),
-                    blocked_consumers = remove_consumers(
-                                          ChPid, State#q.blocked_consumers)}),
-            case should_auto_delete(NewState) of
-                false -> {ok, NewState};
-                true  -> {stop, NewState}
->>>>>>> 6f2e0baa
+                            {_MsgId, MsgWithAck} <- dict:to_list(UAM)], State2)}
             end
     end.
 
