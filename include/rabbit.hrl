%%   The contents of this file are subject to the Mozilla Public License
%%   Version 1.1 (the "License"); you may not use this file except in
%%   compliance with the License. You may obtain a copy of the License at
%%   http://www.mozilla.org/MPL/
%%
%%   Software distributed under the License is distributed on an "AS IS"
%%   basis, WITHOUT WARRANTY OF ANY KIND, either express or implied. See the
%%   License for the specific language governing rights and limitations
%%   under the License.
%%
%%   The Original Code is RabbitMQ.
%%
%%   The Initial Developers of the Original Code are LShift Ltd,
%%   Cohesive Financial Technologies LLC, and Rabbit Technologies Ltd.
%%
%%   Portions created before 22-Nov-2008 00:00:00 GMT by LShift Ltd,
%%   Cohesive Financial Technologies LLC, or Rabbit Technologies Ltd
%%   are Copyright (C) 2007-2008 LShift Ltd, Cohesive Financial
%%   Technologies LLC, and Rabbit Technologies Ltd.
%%
%%   Portions created by LShift Ltd are Copyright (C) 2007-2010 LShift
%%   Ltd. Portions created by Cohesive Financial Technologies LLC are
%%   Copyright (C) 2007-2010 Cohesive Financial Technologies
%%   LLC. Portions created by Rabbit Technologies Ltd are Copyright
%%   (C) 2007-2010 Rabbit Technologies Ltd.
%%
%%   All Rights Reserved.
%%
%%   Contributor(s): ______________________________________.
%%

-record(user, {username, password, is_admin}).
-record(permission, {scope, configure, write, read}).
-record(user_vhost, {username, virtual_host}).
-record(user_permission, {user_vhost, permission}).

-record(vhost, {virtual_host, dummy}).

-record(connection, {protocol, user, timeout_sec, frame_max, vhost,
                     client_properties}).

-record(content,
        {class_id,
         properties, %% either 'none', or a decoded record/tuple
         properties_bin, %% either 'none', or an encoded properties binary
         %% Note: at most one of properties and properties_bin can be
         %% 'none' at once.
         protocol, %% The protocol under which properties_bin was encoded
         payload_fragments_rev %% list of binaries, in reverse order (!)
         }).

-record(resource, {virtual_host, kind, name}).

-record(exchange, {name, type, durable, auto_delete, arguments}).

-record(amqqueue, {name, durable, auto_delete, exclusive_owner = none,
                   arguments, pid}).

%% mnesia doesn't like unary records, so we add a dummy 'value' field
-record(route, {binding, value = const}).
-record(reverse_route, {reverse_binding, value = const}).

-record(binding, {exchange_name, key, queue_name, args = []}).
-record(reverse_binding, {queue_name, key, exchange_name, args = []}).

-record(listener, {node, protocol, host, port}).

-record(basic_message, {exchange_name, routing_key, content, guid,
                        is_persistent}).

-record(ssl_socket, {tcp, ssl}).
<<<<<<< HEAD
-record(delivery, {mandatory, immediate, txn, sender, message}).
-record(amqp_error, {name, explanation = "", method = none}).
=======
-record(delivery, {mandatory, immediate, txn, sender, message,
                   origin, msg_seq_no}).
-record(amqp_error, {name, explanation, method = none}).
>>>>>>> b7c4c9f3

-record(event, {type, props, timestamp}).

%%----------------------------------------------------------------------------

-define(COPYRIGHT_MESSAGE, "Copyright (C) 2007-2010 LShift Ltd., Cohesive Financial Technologies LLC., and Rabbit Technologies Ltd.").
-define(INFORMATION_MESSAGE, "Licensed under the MPL.  See http://www.rabbitmq.com/").
-define(PROTOCOL_VERSION, "AMQP 0-9-1 / 0-9 / 0-8").
-define(ERTS_MINIMUM, "5.6.3").

-define(MAX_WAIT, 16#ffffffff).

-define(HIBERNATE_AFTER_MIN,        1000).
-define(DESIRED_HIBERNATE,         10000).
-define(STATS_INTERVAL,             5000).

-ifdef(debug).
-define(LOGDEBUG0(F), rabbit_log:debug(F)).
-define(LOGDEBUG(F,A), rabbit_log:debug(F,A)).
-define(LOGMESSAGE(D,C,M,Co), rabbit_log:message(D,C,M,Co)).
-else.
-define(LOGDEBUG0(F), ok).
-define(LOGDEBUG(F,A), ok).
-define(LOGMESSAGE(D,C,M,Co), ok).
-endif.<|MERGE_RESOLUTION|>--- conflicted
+++ resolved
@@ -69,14 +69,9 @@
                         is_persistent}).
 
 -record(ssl_socket, {tcp, ssl}).
-<<<<<<< HEAD
--record(delivery, {mandatory, immediate, txn, sender, message}).
--record(amqp_error, {name, explanation = "", method = none}).
-=======
 -record(delivery, {mandatory, immediate, txn, sender, message,
                    origin, msg_seq_no}).
 -record(amqp_error, {name, explanation, method = none}).
->>>>>>> b7c4c9f3
 
 -record(event, {type, props, timestamp}).
 
