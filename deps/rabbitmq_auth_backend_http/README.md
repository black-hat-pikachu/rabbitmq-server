--- conflicted
+++ resolved
@@ -15,12 +15,8 @@
 ## Installing
 
 Install the corresponding .ez files from our
-<<<<<<< HEAD
-[Community Plugins page](http://www.rabbitmq.com/community-plugins.html).
-=======
 [Community Plugins page](http://www.rabbitmq.com/community-plugins.html). Note that different
 releases of this plugin support different versions of RabbitMQ.
->>>>>>> 6e216a92
 
 ## Enabling the Plugin
 
