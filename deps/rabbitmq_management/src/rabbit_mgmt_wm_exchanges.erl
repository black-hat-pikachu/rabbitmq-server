%%   The contents of this file are subject to the Mozilla Public License
%%   Version 1.1 (the "License"); you may not use this file except in
%%   compliance with the License. You may obtain a copy of the License at
%%   http://www.mozilla.org/MPL/
%%
%%   Software distributed under the License is distributed on an "AS IS"
%%   basis, WITHOUT WARRANTY OF ANY KIND, either express or implied. See the
%%   License for the specific language governing rights and limitations
%%   under the License.
%%
%%   The Original Code is RabbitMQ Management Plugin.
%%
%%   The Initial Developer of the Original Code is VMware, Inc.
%%   Copyright (c) 2007-2010 VMware, Inc.  All rights reserved.
-module(rabbit_mgmt_wm_exchanges).

-export([init/1, to_json/2, content_types_provided/2, is_authorized/2,
         resource_exists/2, exchanges/1, annotated/2]).

-include("rabbit_mgmt.hrl").
-include_lib("webmachine/include/webmachine.hrl").
-include_lib("rabbit_common/include/rabbit.hrl").

%%--------------------------------------------------------------------

init(_Config) -> {ok, #context{}}.

content_types_provided(ReqData, Context) ->
   {[{"application/json", to_json}], ReqData, Context}.

resource_exists(ReqData, Context) ->
    {case exchanges0(ReqData) of
         vhost_not_found -> false;
         _               -> true
     end, ReqData, Context}.

to_json(ReqData, Context) ->
<<<<<<< HEAD
    rabbit_mgmt_util:reply_list(
      rabbit_mgmt_db:annotate_exchanges(
        rabbit_mgmt_util:filter_vhost(exchanges(ReqData), ReqData, Context),
        coarse),
      ReqData, Context).
=======
    rabbit_mgmt_util:reply_list(annotated(ReqData, Context), ReqData, Context).
>>>>>>> b000c526

is_authorized(ReqData, Context) ->
    rabbit_mgmt_util:is_authorized_vhost(ReqData, Context).

%%--------------------------------------------------------------------

annotated(ReqData, Context) ->
    rabbit_mgmt_db:get_exchanges(
      rabbit_mgmt_util:filter_vhost(exchanges(ReqData), ReqData, Context)).

exchanges(ReqData) ->
    [rabbit_mgmt_format:exchange(X) || X <- exchanges0(ReqData)].

exchanges0(ReqData) ->
    rabbit_mgmt_util:all_or_one_vhost(ReqData, fun rabbit_exchange:info_all/1).<|MERGE_RESOLUTION|>--- conflicted
+++ resolved
@@ -35,15 +35,7 @@
      end, ReqData, Context}.
 
 to_json(ReqData, Context) ->
-<<<<<<< HEAD
-    rabbit_mgmt_util:reply_list(
-      rabbit_mgmt_db:annotate_exchanges(
-        rabbit_mgmt_util:filter_vhost(exchanges(ReqData), ReqData, Context),
-        coarse),
-      ReqData, Context).
-=======
     rabbit_mgmt_util:reply_list(annotated(ReqData, Context), ReqData, Context).
->>>>>>> b000c526
 
 is_authorized(ReqData, Context) ->
     rabbit_mgmt_util:is_authorized_vhost(ReqData, Context).
@@ -51,8 +43,9 @@
 %%--------------------------------------------------------------------
 
 annotated(ReqData, Context) ->
-    rabbit_mgmt_db:get_exchanges(
-      rabbit_mgmt_util:filter_vhost(exchanges(ReqData), ReqData, Context)).
+    rabbit_mgmt_db:annotate_exchanges(
+      rabbit_mgmt_util:filter_vhost(exchanges(ReqData), ReqData, Context),
+      coarse).
 
 exchanges(ReqData) ->
     [rabbit_mgmt_format:exchange(X) || X <- exchanges0(ReqData)].
