--- conflicted
+++ resolved
@@ -180,27 +180,10 @@
 %%----------------------------------------------------------------------------
 
 start_link() ->
-<<<<<<< HEAD
-    case gen_server2:start_link({global, ?MODULE}, ?MODULE, [], []) of
+    Ref = make_ref(),
+    case gen_server2:start_link({global, ?MODULE}, ?MODULE, [Ref], []) of
         {ok, Pid} -> register(?MODULE, Pid), %% [1]
-                     rabbit:force_event_refresh(),
-=======
-    %% When failing over it is possible that the mirrored_supervisor
-    %% might hear of the death of the old DB, and start a new one,
-    %% before the global name server notices. Therefore rather than
-    %% telling gen_server:start_link/4 to register it for us, we
-    %% invoke global:re_register_name/2 ourselves, and just steal the
-    %% name if it existed before. We therefore rely on
-    %% mirrored_supervisor to maintain the uniqueness of this process.
-    Ref = make_ref(),
-    case gen_server2:start_link(?MODULE, [Ref], []) of
-        {ok, Pid} -> yes = global:re_register_name(?MODULE, Pid),
-                     %% For debugging it's helpful to locally register the
-                     %% name too since that shows up in places global names
-                     %% don't.
-                     register(?MODULE, Pid),
                      rabbit:force_event_refresh(Ref),
->>>>>>> 7bd2035b
                      {ok, Pid};
         Else      -> Else
     end.
