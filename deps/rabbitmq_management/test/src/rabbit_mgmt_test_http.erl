%%   The contents of this file are subject to the Mozilla Public License
%%   Version 1.1 (the "License"); you may not use this file except in
%%   compliance with the License. You may obtain a copy of the License at
%%   http://www.mozilla.org/MPL/
%%
%%   Software distributed under the License is distributed on an "AS IS"
%%   basis, WITHOUT WARRANTY OF ANY KIND, either express or implied. See the
%%   License for the specific language governing rights and limitations
%%   under the License.
%%
%%   The Original Code is RabbitMQ Management Console.
%%
%%   The Initial Developer of the Original Code is GoPivotal, Inc.
%%   Copyright (c) 2010-2014 GoPivotal, Inc.  All rights reserved.
%%

-module(rabbit_mgmt_test_http).

-include("rabbit_mgmt_test.hrl").

-export([http_get/1, http_put/3, http_delete/2]).

-import(rabbit_mgmt_test_util, [assert_list/2, assert_item/2, test_item/2]).
-import(rabbit_misc, [pget/2]).

overview_test() ->
    %% Rather crude, but this req doesn't say much and at least this means it
    %% didn't blow up.
    true = 0 < length(pget(listeners, http_get("/overview"))),
    http_put("/users/myuser", [{password, <<"myuser">>},
                               {tags,     <<"management">>}], ?NO_CONTENT),
    http_get("/overview", "myuser", "myuser", ?OK),
    http_delete("/users/myuser", ?NO_CONTENT),
    %% TODO uncomment when priv works in test
    %%http_get(""),
    ok.

cluster_name_test() ->
    http_put("/users/myuser", [{password, <<"myuser">>},
                               {tags,     <<"management">>}], ?NO_CONTENT),
    http_put("/cluster-name", [{name, "foo"}], "myuser", "myuser", ?NOT_AUTHORISED),
    http_put("/cluster-name", [{name, "foo"}], ?NO_CONTENT),
    [{name, "foo"}] = http_get("/cluster-name", "myuser", "myuser", ?OK),
    http_delete("/users/myuser", ?NO_CONTENT),
    ok.

nodes_test() ->
    http_put("/users/user", [{password, <<"user">>},
                             {tags, <<"management">>}], ?NO_CONTENT),
    http_put("/users/monitor", [{password, <<"monitor">>},
                                {tags, <<"monitoring">>}], ?NO_CONTENT),
    DiscNode = [{type, <<"disc">>}, {running, true}],
    assert_list([DiscNode], http_get("/nodes")),
    assert_list([DiscNode], http_get("/nodes", "monitor", "monitor", ?OK)),
    http_get("/nodes", "user", "user", ?NOT_AUTHORISED),
    [Node] = http_get("/nodes"),
    Path = "/nodes/" ++ binary_to_list(pget(name, Node)),
    assert_item(DiscNode, http_get(Path, ?OK)),
    assert_item(DiscNode, http_get(Path, "monitor", "monitor", ?OK)),
    http_get(Path, "user", "user", ?NOT_AUTHORISED),
    http_delete("/users/user", ?NO_CONTENT),
    http_delete("/users/monitor", ?NO_CONTENT),
    ok.

auth_test() ->
    http_put("/users/user", [{password, <<"user">>},
                             {tags, <<"">>}], ?NO_CONTENT),
    test_auth(?NOT_AUTHORISED, []),
    test_auth(?NOT_AUTHORISED, [auth_header("user", "user")]),
    test_auth(?NOT_AUTHORISED, [auth_header("guest", "gust")]),
    test_auth(?OK, [auth_header("guest", "guest")]),
    http_delete("/users/user", ?NO_CONTENT),
    ok.

%% This test is rather over-verbose as we're trying to test understanding of
%% Webmachine
vhosts_test() ->
    assert_list([[{name, <<"/">>}]], http_get("/vhosts")),
    %% Create a new one
    http_put("/vhosts/myvhost", none, ?NO_CONTENT),
    %% PUT should be idempotent
    http_put("/vhosts/myvhost", none, ?NO_CONTENT),
    %% Check it's there
    assert_list([[{name, <<"/">>}], [{name, <<"myvhost">>}]],
                http_get("/vhosts")),
    %% Check individually
    assert_item([{name, <<"/">>}], http_get("/vhosts/%2f", ?OK)),
    assert_item([{name, <<"myvhost">>}],http_get("/vhosts/myvhost")),
    %% Delete it
    http_delete("/vhosts/myvhost", ?NO_CONTENT),
    %% It's not there
    http_get("/vhosts/myvhost", ?NOT_FOUND),
    http_delete("/vhosts/myvhost", ?NOT_FOUND).

vhosts_trace_test() ->
    http_put("/vhosts/myvhost", none, ?NO_CONTENT),
    Disabled = [{name,  <<"myvhost">>}, {tracing, false}],
    Enabled  = [{name,  <<"myvhost">>}, {tracing, true}],
    Disabled = http_get("/vhosts/myvhost"),
    http_put("/vhosts/myvhost", [{tracing, true}], ?NO_CONTENT),
    Enabled = http_get("/vhosts/myvhost"),
    http_put("/vhosts/myvhost", [{tracing, true}], ?NO_CONTENT),
    Enabled = http_get("/vhosts/myvhost"),
    http_put("/vhosts/myvhost", [{tracing, false}], ?NO_CONTENT),
    Disabled = http_get("/vhosts/myvhost"),
    http_delete("/vhosts/myvhost", ?NO_CONTENT).

users_test() ->
    assert_item([{name, <<"guest">>}, {tags, <<"administrator">>}],
                http_get("/whoami")),
    http_get("/users/myuser", ?NOT_FOUND),
    http_put_raw("/users/myuser", "Something not JSON", ?BAD_REQUEST),
    http_put("/users/myuser", [{flim, <<"flam">>}], ?BAD_REQUEST),
    http_put("/users/myuser", [{tags, <<"management">>}], ?NO_CONTENT),
    http_put("/users/myuser", [{password_hash, <<"not_hash">>}], ?BAD_REQUEST),
    http_put("/users/myuser", [{password_hash,
                                <<"IECV6PZI/Invh0DL187KFpkO5Jc=">>},
                               {tags, <<"management">>}], ?NO_CONTENT),
    http_put("/users/myuser", [{password, <<"password">>},
                               {tags, <<"administrator, foo">>}], ?NO_CONTENT),
    assert_item([{name, <<"myuser">>}, {tags, <<"administrator,foo">>}],
                http_get("/users/myuser")),
    assert_list([[{name, <<"myuser">>}, {tags, <<"administrator,foo">>}],
                 [{name, <<"guest">>}, {tags, <<"administrator">>}]],
                http_get("/users")),
    test_auth(?OK, [auth_header("myuser", "password")]),
    http_delete("/users/myuser", ?NO_CONTENT),
    test_auth(?NOT_AUTHORISED, [auth_header("myuser", "password")]),
    http_get("/users/myuser", ?NOT_FOUND),
    ok.

users_legacy_administrator_test() ->
    http_put("/users/myuser1", [{administrator, <<"true">>}], ?NO_CONTENT),
    http_put("/users/myuser2", [{administrator, <<"false">>}], ?NO_CONTENT),
    assert_item([{name, <<"myuser1">>}, {tags, <<"administrator">>}],
                http_get("/users/myuser1")),
    assert_item([{name, <<"myuser2">>}, {tags, <<"">>}],
                http_get("/users/myuser2")),
    http_delete("/users/myuser1", ?NO_CONTENT),
    http_delete("/users/myuser2", ?NO_CONTENT),
    ok.

permissions_validation_test() ->
    Good = [{configure, <<".*">>}, {write, <<".*">>}, {read, <<".*">>}],
    http_put("/permissions/wrong/guest", Good, ?BAD_REQUEST),
    http_put("/permissions/%2f/wrong", Good, ?BAD_REQUEST),
    http_put("/permissions/%2f/guest",
             [{configure, <<"[">>}, {write, <<".*">>}, {read, <<".*">>}],
             ?BAD_REQUEST),
    http_put("/permissions/%2f/guest", Good, ?NO_CONTENT),
    ok.

permissions_list_test() ->
    [[{user,<<"guest">>},
      {vhost,<<"/">>},
      {configure,<<".*">>},
      {write,<<".*">>},
      {read,<<".*">>}]] =
        http_get("/permissions"),

    http_put("/users/myuser1", [{password, <<"">>}, {tags, <<"administrator">>}],
             ?NO_CONTENT),
    http_put("/users/myuser2", [{password, <<"">>}, {tags, <<"administrator">>}],
             ?NO_CONTENT),
    http_put("/vhosts/myvhost1", none, ?NO_CONTENT),
    http_put("/vhosts/myvhost2", none, ?NO_CONTENT),

    Perms = [{configure, <<"foo">>}, {write, <<"foo">>}, {read, <<"foo">>}],
    http_put("/permissions/myvhost1/myuser1", Perms, ?NO_CONTENT),
    http_put("/permissions/myvhost2/myuser1", Perms, ?NO_CONTENT),
    http_put("/permissions/myvhost1/myuser2", Perms, ?NO_CONTENT),

    4 = length(http_get("/permissions")),
    2 = length(http_get("/users/myuser1/permissions")),
    1 = length(http_get("/users/myuser2/permissions")),

    http_delete("/users/myuser1", ?NO_CONTENT),
    http_delete("/users/myuser2", ?NO_CONTENT),
    http_delete("/vhosts/myvhost1", ?NO_CONTENT),
    http_delete("/vhosts/myvhost2", ?NO_CONTENT),
    ok.

permissions_test() ->
    http_put("/users/myuser", [{password, <<"myuser">>}, {tags, <<"administrator">>}],
             ?NO_CONTENT),
    http_put("/vhosts/myvhost", none, ?NO_CONTENT),

    http_put("/permissions/myvhost/myuser",
             [{configure, <<"foo">>}, {write, <<"foo">>}, {read, <<"foo">>}],
             ?NO_CONTENT),

    Permission = [{user,<<"myuser">>},
                  {vhost,<<"myvhost">>},
                  {configure,<<"foo">>},
                  {write,<<"foo">>},
                  {read,<<"foo">>}],
    Default = [{user,<<"guest">>},
               {vhost,<<"/">>},
               {configure,<<".*">>},
               {write,<<".*">>},
               {read,<<".*">>}],
    Permission = http_get("/permissions/myvhost/myuser"),
    assert_list([Permission, Default], http_get("/permissions")),
    assert_list([Permission], http_get("/users/myuser/permissions")),
    http_delete("/permissions/myvhost/myuser", ?NO_CONTENT),
    http_get("/permissions/myvhost/myuser", ?NOT_FOUND),

    http_delete("/users/myuser", ?NO_CONTENT),
    http_delete("/vhosts/myvhost", ?NO_CONTENT),
    ok.

connections_test() ->
    {ok, Conn} = amqp_connection:start(#amqp_params_network{}),
    LocalPort = local_port(Conn),
    Path = binary_to_list(
             rabbit_mgmt_format:print(
               "/connections/127.0.0.1%3A~w%20->%20127.0.0.1%3A5672",
               [LocalPort])),
    http_get(Path, ?OK),
    http_delete(Path, ?NO_CONTENT),
    %% TODO rabbit_reader:shutdown/2 returns before the connection is
    %% closed. It may not be worth fixing.
    timer:sleep(200),
    http_get(Path, ?NOT_FOUND).

test_auth(Code, Headers) ->
    {ok, {{_, Code, _}, _, _}} = req(get, "/overview", Headers).

exchanges_test() ->
    %% Can pass booleans or strings
    Good = [{type, <<"direct">>}, {durable, <<"true">>}],
    http_put("/vhosts/myvhost", none, ?NO_CONTENT),
    http_get("/exchanges/myvhost/foo", ?NOT_AUTHORISED),
    http_put("/exchanges/myvhost/foo", Good, ?NOT_AUTHORISED),
    http_put("/permissions/myvhost/guest",
             [{configure, <<".*">>}, {write, <<".*">>}, {read, <<".*">>}],
             ?NO_CONTENT),
    http_get("/exchanges/myvhost/foo", ?NOT_FOUND),
    http_put("/exchanges/myvhost/foo", Good, ?NO_CONTENT),
    http_put("/exchanges/myvhost/foo", Good, ?NO_CONTENT),
    http_get("/exchanges/%2f/foo", ?NOT_FOUND),
    assert_item([{name,<<"foo">>},
                 {vhost,<<"myvhost">>},
                 {type,<<"direct">>},
                 {durable,true},
                 {auto_delete,false},
                 {internal,false},
                 {arguments,[]}],
                http_get("/exchanges/myvhost/foo")),

    http_put("/exchanges/badvhost/bar", Good, ?NOT_FOUND),
    http_put("/exchanges/myvhost/bar", [{type, <<"bad_exchange_type">>}],
             ?BAD_REQUEST),
    http_put("/exchanges/myvhost/bar", [{type, <<"direct">>},
                                        {durable, <<"troo">>}],
             ?BAD_REQUEST),
    http_put("/exchanges/myvhost/foo", [{type, <<"direct">>}],
             ?BAD_REQUEST),

    http_delete("/exchanges/myvhost/foo", ?NO_CONTENT),
    http_delete("/exchanges/myvhost/foo", ?NOT_FOUND),

    http_delete("/vhosts/myvhost", ?NO_CONTENT),
    http_get("/exchanges/badvhost", ?NOT_FOUND),
    ok.

queues_test() ->
    Good = [{durable, true}],
    http_get("/queues/%2f/foo", ?NOT_FOUND),
    http_put("/queues/%2f/foo", Good, ?NO_CONTENT),
    http_put("/queues/%2f/foo", Good, ?NO_CONTENT),
    http_get("/queues/%2f/foo", ?OK),

    http_put("/queues/badvhost/bar", Good, ?NOT_FOUND),
    http_put("/queues/%2f/bar",
             [{durable, <<"troo">>}],
             ?BAD_REQUEST),
    http_put("/queues/%2f/foo",
             [{durable, false}],
             ?BAD_REQUEST),

    http_put("/queues/%2f/baz", Good, ?NO_CONTENT),

    Queues = http_get("/queues/%2f"),
    Queue = http_get("/queues/%2f/foo"),
    assert_list([[{name,        <<"foo">>},
                  {vhost,       <<"/">>},
                  {durable,     true},
                  {auto_delete, false},
                  {arguments,   []}],
                 [{name,        <<"baz">>},
                  {vhost,       <<"/">>},
                  {durable,     true},
                  {auto_delete, false},
                  {arguments,   []}]], Queues),
    assert_item([{name,        <<"foo">>},
                 {vhost,       <<"/">>},
                 {durable,     true},
                 {auto_delete, false},
                 {arguments,   []}], Queue),

    http_delete("/queues/%2f/foo", ?NO_CONTENT),
    http_delete("/queues/%2f/baz", ?NO_CONTENT),
    http_delete("/queues/%2f/foo", ?NOT_FOUND),
    http_get("/queues/badvhost", ?NOT_FOUND),
    ok.

bindings_test() ->
    XArgs = [{type, <<"direct">>}],
    QArgs = [],
    http_put("/exchanges/%2f/myexchange", XArgs, ?NO_CONTENT),
    http_put("/queues/%2f/myqueue", QArgs, ?NO_CONTENT),
    BArgs = [{routing_key, <<"routing">>}, {arguments, []}],
    http_post("/bindings/%2f/e/myexchange/q/myqueue", BArgs, ?CREATED),
    http_get("/bindings/%2f/e/myexchange/q/myqueue/routing", ?OK),
    http_get("/bindings/%2f/e/myexchange/q/myqueue/rooting", ?NOT_FOUND),
    Binding =
        [{source,<<"myexchange">>},
         {vhost,<<"/">>},
         {destination,<<"myqueue">>},
         {destination_type,<<"queue">>},
         {routing_key,<<"routing">>},
         {arguments,[]},
         {properties_key,<<"routing">>}],
    DBinding =
        [{source,<<"">>},
         {vhost,<<"/">>},
         {destination,<<"myqueue">>},
         {destination_type,<<"queue">>},
         {routing_key,<<"myqueue">>},
         {arguments,[]},
         {properties_key,<<"myqueue">>}],
    Binding = http_get("/bindings/%2f/e/myexchange/q/myqueue/routing"),
    assert_list([Binding],
                http_get("/bindings/%2f/e/myexchange/q/myqueue")),
    assert_list([Binding, DBinding],
                http_get("/queues/%2f/myqueue/bindings")),
    assert_list([Binding],
                http_get("/exchanges/%2f/myexchange/bindings/source")),
    http_delete("/bindings/%2f/e/myexchange/q/myqueue/routing", ?NO_CONTENT),
    http_delete("/bindings/%2f/e/myexchange/q/myqueue/routing", ?NOT_FOUND),
    http_delete("/exchanges/%2f/myexchange", ?NO_CONTENT),
    http_delete("/queues/%2f/myqueue", ?NO_CONTENT),
    http_get("/bindings/badvhost", ?NOT_FOUND),
    http_get("/bindings/badvhost/myqueue/myexchange/routing", ?NOT_FOUND),
    http_get("/bindings/%2f/e/myexchange/q/myqueue/routing", ?NOT_FOUND),
    ok.

bindings_post_test() ->
    XArgs = [{type, <<"direct">>}],
    QArgs = [],
    BArgs = [{routing_key, <<"routing">>}, {arguments, [{foo, <<"bar">>}]}],
    http_put("/exchanges/%2f/myexchange", XArgs, ?NO_CONTENT),
    http_put("/queues/%2f/myqueue", QArgs, ?NO_CONTENT),
    http_post("/bindings/%2f/e/myexchange/q/badqueue", BArgs, ?NOT_FOUND),
    http_post("/bindings/%2f/e/badexchange/q/myqueue", BArgs, ?NOT_FOUND),
    Headers1 = http_post("/bindings/%2f/e/myexchange/q/myqueue", [], ?CREATED),
    "../../../../%2F/e/myexchange/q/myqueue/~" = pget("location", Headers1),
    Headers2 = http_post("/bindings/%2f/e/myexchange/q/myqueue", BArgs, ?CREATED),
    PropertiesKey = "routing~V4mGFgnPNrdtRmluZIxTDA",
    PropertiesKeyBin = list_to_binary(PropertiesKey),
    "../../../../%2F/e/myexchange/q/myqueue/" ++ PropertiesKey =
        pget("location", Headers2),
    URI = "/bindings/%2F/e/myexchange/q/myqueue/" ++ PropertiesKey,
    [{source,<<"myexchange">>},
     {vhost,<<"/">>},
     {destination,<<"myqueue">>},
     {destination_type,<<"queue">>},
     {routing_key,<<"routing">>},
     {arguments,[{foo,<<"bar">>}]},
     {properties_key,PropertiesKeyBin}] = http_get(URI, ?OK),
    http_get(URI ++ "x", ?NOT_FOUND),
    http_delete(URI, ?NO_CONTENT),
    http_delete("/exchanges/%2f/myexchange", ?NO_CONTENT),
    http_delete("/queues/%2f/myqueue", ?NO_CONTENT),
    ok.

bindings_e2e_test() ->
    BArgs = [{routing_key, <<"routing">>}, {arguments, []}],
    http_post("/bindings/%2f/e/amq.direct/e/badexchange", BArgs, ?NOT_FOUND),
    http_post("/bindings/%2f/e/badexchange/e/amq.fanout", BArgs, ?NOT_FOUND),
    Headers = http_post("/bindings/%2f/e/amq.direct/e/amq.fanout", BArgs, ?CREATED),
    "../../../../%2F/e/amq.direct/e/amq.fanout/routing" =
        pget("location", Headers),
    [{source,<<"amq.direct">>},
     {vhost,<<"/">>},
     {destination,<<"amq.fanout">>},
     {destination_type,<<"exchange">>},
     {routing_key,<<"routing">>},
     {arguments,[]},
     {properties_key,<<"routing">>}] =
        http_get("/bindings/%2f/e/amq.direct/e/amq.fanout/routing", ?OK),
    http_delete("/bindings/%2f/e/amq.direct/e/amq.fanout/routing", ?NO_CONTENT),
    http_post("/bindings/%2f/e/amq.direct/e/amq.headers", BArgs, ?CREATED),
    Binding =
        [{source,<<"amq.direct">>},
         {vhost,<<"/">>},
         {destination,<<"amq.headers">>},
         {destination_type,<<"exchange">>},
         {routing_key,<<"routing">>},
         {arguments,[]},
         {properties_key,<<"routing">>}],
    Binding = http_get("/bindings/%2f/e/amq.direct/e/amq.headers/routing"),
    assert_list([Binding],
                http_get("/bindings/%2f/e/amq.direct/e/amq.headers")),
    assert_list([Binding],
                http_get("/exchanges/%2f/amq.direct/bindings/source")),
    assert_list([Binding],
                http_get("/exchanges/%2f/amq.headers/bindings/destination")),
    http_delete("/bindings/%2f/e/amq.direct/e/amq.headers/routing", ?NO_CONTENT),
    http_get("/bindings/%2f/e/amq.direct/e/amq.headers/rooting", ?NOT_FOUND),
    ok.

permissions_administrator_test() ->
    http_put("/users/isadmin", [{password, <<"isadmin">>},
                                {tags, <<"administrator">>}], ?NO_CONTENT),
    http_put("/users/notadmin", [{password, <<"notadmin">>},
                                 {tags, <<"administrator">>}], ?NO_CONTENT),
    http_put("/users/notadmin", [{password, <<"notadmin">>},
                                 {tags, <<"management">>}], ?NO_CONTENT),
    Test =
        fun(Path) ->
                http_get(Path, "notadmin", "notadmin", ?NOT_AUTHORISED),
                http_get(Path, "isadmin", "isadmin", ?OK),
                http_get(Path, "guest", "guest", ?OK)
        end,
    %% All users can get a list of vhosts. It may be filtered.
    %%Test("/vhosts"),
    Test("/vhosts/%2f"),
    Test("/vhosts/%2f/permissions"),
    Test("/users"),
    Test("/users/guest"),
    Test("/users/guest/permissions"),
    Test("/permissions"),
    Test("/permissions/%2f/guest"),
    http_delete("/users/notadmin", ?NO_CONTENT),
    http_delete("/users/isadmin", ?NO_CONTENT),
    ok.

permissions_vhost_test() ->
    QArgs = [],
    PermArgs = [{configure, <<".*">>}, {write, <<".*">>}, {read, <<".*">>}],
    http_put("/users/myuser", [{password, <<"myuser">>},
                               {tags, <<"management">>}], ?NO_CONTENT),
    http_put("/vhosts/myvhost1", none, ?NO_CONTENT),
    http_put("/vhosts/myvhost2", none, ?NO_CONTENT),
    http_put("/permissions/myvhost1/myuser", PermArgs, ?NO_CONTENT),
    http_put("/permissions/myvhost1/guest", PermArgs, ?NO_CONTENT),
    http_put("/permissions/myvhost2/guest", PermArgs, ?NO_CONTENT),
    assert_list([[{name, <<"/">>}],
                 [{name, <<"myvhost1">>}],
                 [{name, <<"myvhost2">>}]], http_get("/vhosts", ?OK)),
    assert_list([[{name, <<"myvhost1">>}]],
                http_get("/vhosts", "myuser", "myuser", ?OK)),
    http_put("/queues/myvhost1/myqueue", QArgs, ?NO_CONTENT),
    http_put("/queues/myvhost2/myqueue", QArgs, ?NO_CONTENT),
    Test1 =
        fun(Path) ->
                Results = http_get(Path, "myuser", "myuser", ?OK),
                [case pget(vhost, Result) of
                     <<"myvhost2">> ->
                         throw({got_result_from_vhost2_in, Path, Result});
                     _ ->
                         ok
                 end || Result <- Results]
        end,
    Test2 =
        fun(Path1, Path2) ->
                http_get(Path1 ++ "/myvhost1/" ++ Path2, "myuser", "myuser",
                         ?OK),
                http_get(Path1 ++ "/myvhost2/" ++ Path2, "myuser", "myuser",
                         ?NOT_AUTHORISED)
        end,
    Test1("/exchanges"),
    Test2("/exchanges", ""),
    Test2("/exchanges", "amq.direct"),
    Test1("/queues"),
    Test2("/queues", ""),
    Test2("/queues", "myqueue"),
    Test1("/bindings"),
    Test2("/bindings", ""),
    Test2("/queues", "myqueue/bindings"),
    Test2("/exchanges", "amq.default/bindings/source"),
    Test2("/exchanges", "amq.default/bindings/destination"),
    Test2("/bindings", "e/amq.default/q/myqueue"),
    Test2("/bindings", "e/amq.default/q/myqueue/myqueue"),
    http_delete("/vhosts/myvhost1", ?NO_CONTENT),
    http_delete("/vhosts/myvhost2", ?NO_CONTENT),
    http_delete("/users/myuser", ?NO_CONTENT),
    ok.

permissions_amqp_test() ->
    %% Just test that it works at all, not that it works in all possible cases.
    QArgs = [],
    PermArgs = [{configure, <<"foo.*">>}, {write, <<"foo.*">>},
                {read,      <<"foo.*">>}],
    http_put("/users/myuser", [{password, <<"myuser">>},
                               {tags, <<"management">>}], ?NO_CONTENT),
    http_put("/permissions/%2f/myuser", PermArgs, ?NO_CONTENT),
    http_put("/queues/%2f/bar-queue", QArgs, "myuser", "myuser",
             ?NOT_AUTHORISED),
    http_put("/queues/%2f/bar-queue", QArgs, "nonexistent", "nonexistent",
             ?NOT_AUTHORISED),
    http_delete("/users/myuser", ?NO_CONTENT),
    ok.

get_conn(Username, Password) ->
    {ok, Conn} = amqp_connection:start(#amqp_params_network{
                                        username = list_to_binary(Username),
                                        password = list_to_binary(Password)}),
    LocalPort = local_port(Conn),
    ConnPath = rabbit_misc:format(
                 "/connections/127.0.0.1%3A~w%20->%20127.0.0.1%3A5672",
                 [LocalPort]),
    ChPath = rabbit_misc:format(
               "/channels/127.0.0.1%3A~w%20->%20127.0.0.1%3A5672%20(1)",
               [LocalPort]),
    ConnChPath = rabbit_misc:format(
                   "/connections/127.0.0.1%3A~w%20->%20127.0.0.1%3A5672/channels",
                   [LocalPort]),
    {Conn, ConnPath, ChPath, ConnChPath}.

permissions_connection_channel_consumer_test() ->
    PermArgs = [{configure, <<".*">>}, {write, <<".*">>}, {read, <<".*">>}],
    http_put("/users/user", [{password, <<"user">>},
                             {tags, <<"management">>}], ?NO_CONTENT),
    http_put("/permissions/%2f/user", PermArgs, ?NO_CONTENT),
    http_put("/users/monitor", [{password, <<"monitor">>},
                                {tags, <<"monitoring">>}], ?NO_CONTENT),
    http_put("/permissions/%2f/monitor", PermArgs, ?NO_CONTENT),
    http_put("/queues/%2f/test", [], ?NO_CONTENT),

    {Conn1, UserConn, UserCh, UserConnCh} = get_conn("user", "user"),
    {Conn2, MonConn, MonCh, MonConnCh} = get_conn("monitor", "monitor"),
    {Conn3, AdmConn, AdmCh, AdmConnCh} = get_conn("guest", "guest"),
    {ok, Ch1} = amqp_connection:open_channel(Conn1),
    {ok, Ch2} = amqp_connection:open_channel(Conn2),
    {ok, Ch3} = amqp_connection:open_channel(Conn3),
    [amqp_channel:subscribe(
       Ch, #'basic.consume'{queue = <<"test">>}, self()) ||
        Ch <- [Ch1, Ch2, Ch3]],
    AssertLength = fun (Path, User, Len) ->
                           ?assertEqual(Len,
                                        length(http_get(Path, User, User, ?OK)))
                   end,
    [begin
         AssertLength(P, "user", 1),
         AssertLength(P, "monitor", 3),
         AssertLength(P, "guest", 3)
     end || P <- ["/connections", "/channels", "/consumers", "/consumers/%2f"]],

    AssertRead = fun(Path, UserStatus) ->
                         http_get(Path, "user", "user", UserStatus),
                         http_get(Path, "monitor", "monitor", ?OK),
                         http_get(Path, ?OK)
                 end,
    AssertRead(UserConn, ?OK),
    AssertRead(MonConn, ?NOT_AUTHORISED),
    AssertRead(AdmConn, ?NOT_AUTHORISED),
    AssertRead(UserCh, ?OK),
    AssertRead(MonCh, ?NOT_AUTHORISED),
    AssertRead(AdmCh, ?NOT_AUTHORISED),
    AssertRead(UserConnCh, ?OK),
    AssertRead(MonConnCh, ?NOT_AUTHORISED),
    AssertRead(AdmConnCh, ?NOT_AUTHORISED),

    AssertClose = fun(Path, User, Status) ->
                          http_delete(Path, User, User, Status)
                  end,
    AssertClose(UserConn, "monitor", ?NOT_AUTHORISED),
    AssertClose(MonConn, "user", ?NOT_AUTHORISED),
    AssertClose(AdmConn, "guest", ?NO_CONTENT),
    AssertClose(MonConn, "guest", ?NO_CONTENT),
    AssertClose(UserConn, "user", ?NO_CONTENT),

    http_delete("/users/user", ?NO_CONTENT),
    http_delete("/users/monitor", ?NO_CONTENT),
    http_get("/connections/foo", ?NOT_FOUND),
    http_get("/channels/foo", ?NOT_FOUND),
    http_delete("/queues/%2f/test", ?NO_CONTENT),
    ok.

<<<<<<< HEAD
=======
consumers_test() ->
    http_put("/queues/%2f/test", [], ?NO_CONTENT),
    {Conn, _ConnPath, _ChPath, _ConnChPath} = get_conn("guest", "guest"),
    {ok, Ch} = amqp_connection:open_channel(Conn),
    amqp_channel:subscribe(
      Ch, #'basic.consume'{queue        = <<"test">>,
                           no_ack       = false,
                           consumer_tag = <<"my-ctag">> }, self()),
    assert_list([[{exclusive,    false},
                  {ack_required, true},
                  {consumer_tag, <<"my-ctag">>}]], http_get("/consumers")),
    amqp_connection:close(Conn),
    http_delete("/queues/%2f/test", ?NO_CONTENT),
    ok.

>>>>>>> 39b5b3cb
defs(Key, URI, CreateMethod, Args) ->
    defs(Key, URI, CreateMethod, Args,
         fun(URI2) -> http_delete(URI2, ?NO_CONTENT) end).

defs_v(Key, URI, CreateMethod, Args) ->
    Rep1 = fun (S, S2) -> re:replace(S, "<vhost>", S2, [{return, list}]) end,
    Rep2 = fun (L, V2) -> lists:keymap(fun (vhost) -> V2;
                                           (V)     -> V end, 2, L) end,
    %% Test against default vhost
    defs(Key, Rep1(URI, "%2f"), CreateMethod, Rep2(Args, <<"/">>)),

    %% Test against new vhost
    http_put("/vhosts/test", none, ?NO_CONTENT),
    PermArgs = [{configure, <<".*">>}, {write, <<".*">>}, {read, <<".*">>}],
    http_put("/permissions/test/guest", PermArgs, ?NO_CONTENT),
    defs(Key, Rep1(URI, "test"), CreateMethod, Rep2(Args, <<"test">>),
         fun(URI2) -> http_delete(URI2, ?NO_CONTENT),
                      http_delete("/vhosts/test", ?NO_CONTENT) end).

defs(Key, URI, CreateMethod, Args, DeleteFun) ->
    %% Create the item
    URI2 = case CreateMethod of
               put   -> http_put(URI, Args, ?NO_CONTENT),
                        URI;
               post  -> Headers = http_post(URI, Args, ?CREATED),
                        rabbit_web_dispatch_util:unrelativise(
                          URI, pget("location", Headers))
           end,
    %% Make sure it ends up in definitions
    Definitions = http_get("/definitions", ?OK),
    true = lists:any(fun(I) -> test_item(Args, I) end, pget(Key, Definitions)),

    %% Delete it
    DeleteFun(URI2),

    %% Post the definitions back, it should get recreated in correct form
    http_post("/definitions", Definitions, ?CREATED),
    assert_item(Args, http_get(URI2, ?OK)),

    %% And delete it again
    DeleteFun(URI2),

    ok.

definitions_test() ->
    rabbit_runtime_parameters_test:register(),
    rabbit_runtime_parameters_test:register_policy_validator(),

    defs_v(queues, "/queues/<vhost>/my-queue", put,
           [{name,    <<"my-queue">>},
            {durable, true}]),
    defs_v(exchanges, "/exchanges/<vhost>/my-exchange", put,
           [{name, <<"my-exchange">>},
            {type, <<"direct">>}]),
    defs_v(bindings, "/bindings/<vhost>/e/amq.direct/e/amq.fanout", post,
           [{routing_key, <<"routing">>}, {arguments, []}]),
    defs_v(policies, "/policies/<vhost>/my-policy", put,
           [{vhost,      vhost},
            {name,       <<"my-policy">>},
            {pattern,    <<".*">>},
            {definition, [{testpos, [1, 2, 3]}]},
            {priority,   1}]),
    defs_v(parameters, "/parameters/test/<vhost>/good", put,
           [{vhost,     vhost},
            {component, <<"test">>},
            {name,      <<"good">>},
            {value,     <<"ignore">>}]),
    defs(users, "/users/myuser", put,
         [{name,          <<"myuser">>},
          {password_hash, <<"WAbU0ZIcvjTpxM3Q3SbJhEAM2tQ=">>},
          {tags,          <<"management">>}]),
    defs(vhosts, "/vhosts/myvhost", put,
         [{name, <<"myvhost">>}]),
    defs(permissions, "/permissions/%2f/guest", put,
         [{user,      <<"guest">>},
          {vhost,     <<"/">>},
          {configure, <<"c">>},
          {write,     <<"w">>},
          {read,      <<"r">>}]),

    %% We just messed with guest's permissions
    http_put("/permissions/%2f/guest",
             [{configure, <<".*">>},
              {write,     <<".*">>},
              {read,      <<".*">>}], ?NO_CONTENT),

    BrokenConfig =
        [{users,       []},
         {vhosts,      []},
         {permissions, []},
         {queues,      []},
         {exchanges,   [[{name,        <<"amq.direct">>},
                         {vhost,       <<"/">>},
                         {type,        <<"definitely not direct">>},
                         {durable,     true},
                         {auto_delete, false},
                         {arguments,   []}
                        ]]},
         {bindings,    []}],
    http_post("/definitions", BrokenConfig, ?BAD_REQUEST),

    rabbit_runtime_parameters_test:unregister_policy_validator(),
    rabbit_runtime_parameters_test:unregister(),
    ok.

definitions_remove_things_test() ->
    {ok, Conn} = amqp_connection:start(#amqp_params_network{}),
    {ok, Ch} = amqp_connection:open_channel(Conn),
    amqp_channel:call(Ch, #'queue.declare'{ queue = <<"my-exclusive">>,
                                            exclusive = true }),
    http_get("/queues/%2f/my-exclusive", ?OK),
    Definitions = http_get("/definitions", ?OK),
    [] = pget(queues, Definitions),
    [] = pget(exchanges, Definitions),
    [] = pget(bindings, Definitions),
    amqp_channel:close(Ch),
    amqp_connection:close(Conn),
    ok.

definitions_server_named_queue_test() ->
    {ok, Conn} = amqp_connection:start(#amqp_params_network{}),
    {ok, Ch} = amqp_connection:open_channel(Conn),
    #'queue.declare_ok'{ queue = QName } =
        amqp_channel:call(Ch, #'queue.declare'{}),
    amqp_channel:close(Ch),
    amqp_connection:close(Conn),
    Path = "/queues/%2f/" ++ mochiweb_util:quote_plus(QName),
    http_get(Path, ?OK),
    Definitions = http_get("/definitions", ?OK),
    http_delete(Path, ?NO_CONTENT),
    http_get(Path, ?NOT_FOUND),
    http_post("/definitions", Definitions, ?CREATED),
    http_get(Path, ?OK),
    http_delete(Path, ?NO_CONTENT),
    ok.

aliveness_test() ->
    [{status, <<"ok">>}] = http_get("/aliveness-test/%2f", ?OK),
    http_get("/aliveness-test/foo", ?NOT_FOUND),
    http_delete("/queues/%2f/aliveness-test", ?NO_CONTENT),
    ok.

arguments_test() ->
    XArgs = [{type, <<"headers">>},
             {arguments, [{'alternate-exchange', <<"amq.direct">>}]}],
    QArgs = [{arguments, [{'x-expires', 1800000}]}],
    BArgs = [{routing_key, <<"">>},
             {arguments, [{'x-match', <<"all">>},
                          {foo, <<"bar">>}]}],
    http_put("/exchanges/%2f/myexchange", XArgs, ?NO_CONTENT),
    http_put("/queues/%2f/myqueue", QArgs, ?NO_CONTENT),
    http_post("/bindings/%2f/e/myexchange/q/myqueue", BArgs, ?CREATED),
    Definitions = http_get("/definitions", ?OK),
    http_delete("/exchanges/%2f/myexchange", ?NO_CONTENT),
    http_delete("/queues/%2f/myqueue", ?NO_CONTENT),
    http_post("/definitions", Definitions, ?CREATED),
    [{'alternate-exchange', <<"amq.direct">>}] =
        pget(arguments, http_get("/exchanges/%2f/myexchange", ?OK)),
    [{'x-expires', 1800000}] =
        pget(arguments, http_get("/queues/%2f/myqueue", ?OK)),
    true = lists:sort([{'x-match', <<"all">>}, {foo, <<"bar">>}]) =:=
           lists:sort(pget(arguments,
                           http_get("/bindings/%2f/e/myexchange/q/myqueue/" ++
                                    "~nXOkVwqZzUOdS9_HcBWheg", ?OK))),
    http_delete("/exchanges/%2f/myexchange", ?NO_CONTENT),
    http_delete("/queues/%2f/myqueue", ?NO_CONTENT),
    ok.

arguments_table_test() ->
    Args = [{'upstreams', [<<"amqp://localhost/%2f/upstream1">>,
                           <<"amqp://localhost/%2f/upstream2">>]}],
    XArgs = [{type, <<"headers">>},
             {arguments, Args}],
    http_put("/exchanges/%2f/myexchange", XArgs, ?NO_CONTENT),
    Definitions = http_get("/definitions", ?OK),
    http_delete("/exchanges/%2f/myexchange", ?NO_CONTENT),
    http_post("/definitions", Definitions, ?CREATED),
    Args = pget(arguments, http_get("/exchanges/%2f/myexchange", ?OK)),
    http_delete("/exchanges/%2f/myexchange", ?NO_CONTENT),
    ok.

queue_purge_test() ->
    QArgs = [],
    http_put("/queues/%2f/myqueue", QArgs, ?NO_CONTENT),
    {ok, Conn} = amqp_connection:start(#amqp_params_network{}),
    {ok, Ch} = amqp_connection:open_channel(Conn),
    Publish = fun() ->
                      amqp_channel:call(
                        Ch, #'basic.publish'{exchange = <<"">>,
                                             routing_key = <<"myqueue">>},
                        #amqp_msg{payload = <<"message">>})
              end,
    Publish(),
    Publish(),
    amqp_channel:call(
      Ch, #'queue.declare'{queue = <<"exclusive">>, exclusive = true}),
    {#'basic.get_ok'{}, _} =
        amqp_channel:call(Ch, #'basic.get'{queue = <<"myqueue">>}),
    http_delete("/queues/%2f/myqueue/contents", ?NO_CONTENT),
    http_delete("/queues/%2f/badqueue/contents", ?NOT_FOUND),
    http_delete("/queues/%2f/exclusive/contents", ?BAD_REQUEST),
    http_delete("/queues/%2f/exclusive", ?BAD_REQUEST),
    #'basic.get_empty'{} =
        amqp_channel:call(Ch, #'basic.get'{queue = <<"myqueue">>}),
    amqp_channel:close(Ch),
    amqp_connection:close(Conn),
    http_delete("/queues/%2f/myqueue", ?NO_CONTENT),
    ok.

queue_actions_test() ->
    http_put("/queues/%2f/q", [], ?NO_CONTENT),
    http_post("/queues/%2f/q/actions", [{action, sync}], ?NO_CONTENT),
    http_post("/queues/%2f/q/actions", [{action, cancel_sync}], ?NO_CONTENT),
    http_post("/queues/%2f/q/actions", [{action, change_colour}], ?BAD_REQUEST),
    http_delete("/queues/%2f/q", ?NO_CONTENT),
    ok.

exclusive_consumer_test() ->
    {ok, Conn} = amqp_connection:start(#amqp_params_network{}),
    {ok, Ch} = amqp_connection:open_channel(Conn),
    #'queue.declare_ok'{ queue = QName } =
        amqp_channel:call(Ch, #'queue.declare'{exclusive = true}),
    amqp_channel:subscribe(Ch, #'basic.consume'{queue     = QName,
                                                exclusive = true}, self()),
    timer:sleep(1000), %% Sadly we need to sleep to let the stats update
    http_get("/queues/%2f/"), %% Just check we don't blow up
    amqp_channel:close(Ch),
    amqp_connection:close(Conn),
    ok.

sorting_test() ->
    QArgs = [],
    PermArgs = [{configure, <<".*">>}, {write, <<".*">>}, {read, <<".*">>}],
    http_put("/vhosts/vh1", none, ?NO_CONTENT),
    http_put("/permissions/vh1/guest", PermArgs, ?NO_CONTENT),
    http_put("/queues/%2f/test0", QArgs, ?NO_CONTENT),
    http_put("/queues/vh1/test1", QArgs, ?NO_CONTENT),
    http_put("/queues/%2f/test2", QArgs, ?NO_CONTENT),
    http_put("/queues/vh1/test3", QArgs, ?NO_CONTENT),
    assert_list([[{name, <<"test0">>}],
                 [{name, <<"test2">>}],
                 [{name, <<"test1">>}],
                 [{name, <<"test3">>}]], http_get("/queues", ?OK)),
    assert_list([[{name, <<"test0">>}],
                 [{name, <<"test1">>}],
                 [{name, <<"test2">>}],
                 [{name, <<"test3">>}]], http_get("/queues?sort=name", ?OK)),
    assert_list([[{name, <<"test0">>}],
                 [{name, <<"test2">>}],
                 [{name, <<"test1">>}],
                 [{name, <<"test3">>}]], http_get("/queues?sort=vhost", ?OK)),
    assert_list([[{name, <<"test3">>}],
                 [{name, <<"test1">>}],
                 [{name, <<"test2">>}],
                 [{name, <<"test0">>}]], http_get("/queues?sort_reverse=true", ?OK)),
    assert_list([[{name, <<"test3">>}],
                 [{name, <<"test2">>}],
                 [{name, <<"test1">>}],
                 [{name, <<"test0">>}]], http_get("/queues?sort=name&sort_reverse=true", ?OK)),
    assert_list([[{name, <<"test3">>}],
                 [{name, <<"test1">>}],
                 [{name, <<"test2">>}],
                 [{name, <<"test0">>}]], http_get("/queues?sort=vhost&sort_reverse=true", ?OK)),
    %% Rather poor but at least test it doesn't blow up with dots
    http_get("/queues?sort=owner_pid_details.name", ?OK),
    http_delete("/queues/%2f/test0", ?NO_CONTENT),
    http_delete("/queues/vh1/test1", ?NO_CONTENT),
    http_delete("/queues/%2f/test2", ?NO_CONTENT),
    http_delete("/queues/vh1/test3", ?NO_CONTENT),
    http_delete("/vhosts/vh1", ?NO_CONTENT),
    ok.

columns_test() ->
    http_put("/queues/%2f/test", [{arguments, [{<<"foo">>, <<"bar">>}]}],
             ?NO_CONTENT),
    [[{name, <<"test">>}, {arguments, [{foo, <<"bar">>}]}]] =
        http_get("/queues?columns=arguments.foo,name", ?OK),
    [{name, <<"test">>}, {arguments, [{foo, <<"bar">>}]}] =
        http_get("/queues/%2f/test?columns=arguments.foo,name", ?OK),
    http_delete("/queues/%2f/test", ?NO_CONTENT),
    ok.

get_test() ->
    %% Real world example...
    Headers = [{<<"x-forwarding">>, array,
                [{table,
                  [{<<"uri">>, longstr,
                    <<"amqp://localhost/%2f/upstream">>}]}]}],
    http_put("/queues/%2f/myqueue", [], ?NO_CONTENT),
    {ok, Conn} = amqp_connection:start(#amqp_params_network{}),
    {ok, Ch} = amqp_connection:open_channel(Conn),
    Publish = fun (Payload) ->
                      amqp_channel:cast(
                        Ch, #'basic.publish'{exchange = <<>>,
                                             routing_key = <<"myqueue">>},
                        #amqp_msg{props = #'P_basic'{headers = Headers},
                                  payload = Payload})
              end,
    Publish(<<"1aaa">>),
    Publish(<<"2aaa">>),
    Publish(<<"3aaa">>),
    amqp_connection:close(Conn),
    [Msg] = http_post("/queues/%2f/myqueue/get", [{requeue,  false},
                                                  {count,    1},
                                                  {encoding, auto},
                                                  {truncate, 1}], ?OK),
    false         = pget(redelivered, Msg),
    <<>>          = pget(exchange,    Msg),
    <<"myqueue">> = pget(routing_key, Msg),
    <<"1">>       = pget(payload,     Msg),
    [{'x-forwarding',
      [[{uri,<<"amqp://localhost/%2f/upstream">>}]]}] =
        pget(headers, pget(properties, Msg)),

    [M2, M3] = http_post("/queues/%2f/myqueue/get", [{requeue,  true},
                                                     {count,    5},
                                                     {encoding, auto}], ?OK),
    <<"2aaa">> = pget(payload, M2),
    <<"3aaa">> = pget(payload, M3),
    2 = length(http_post("/queues/%2f/myqueue/get", [{requeue,  false},
                                                     {count,    5},
                                                     {encoding, auto}], ?OK)),
    [] = http_post("/queues/%2f/myqueue/get", [{requeue,  false},
                                               {count,    5},
                                               {encoding, auto}], ?OK),
    http_delete("/queues/%2f/myqueue", ?NO_CONTENT),
    ok.

get_fail_test() ->
    http_put("/users/myuser", [{password, <<"password">>},
                               {tags, <<"management">>}], ?NO_CONTENT),
    http_put("/queues/%2f/myqueue", [], ?NO_CONTENT),
    http_post("/queues/%2f/myqueue/get",
              [{requeue,  false},
               {count,    1},
               {encoding, auto}], "myuser", "password", ?NOT_AUTHORISED),
    http_delete("/queues/%2f/myqueue", ?NO_CONTENT),
    http_delete("/users/myuser", ?NO_CONTENT),
    ok.

publish_test() ->
    Headers = [{'x-forwarding', [[{uri,<<"amqp://localhost/%2f/upstream">>}]]}],
    Msg = msg(<<"myqueue">>, Headers, <<"Hello world">>),
    http_put("/queues/%2f/myqueue", [], ?NO_CONTENT),
    ?assertEqual([{routed, true}],
                 http_post("/exchanges/%2f/amq.default/publish", Msg, ?OK)),
    [Msg2] = http_post("/queues/%2f/myqueue/get", [{requeue,  false},
                                                   {count,    1},
                                                   {encoding, auto}], ?OK),
    assert_item(Msg, Msg2),
    http_post("/exchanges/%2f/amq.default/publish", Msg2, ?OK),
    [Msg3] = http_post("/queues/%2f/myqueue/get", [{requeue,  false},
                                                   {count,    1},
                                                   {encoding, auto}], ?OK),
    assert_item(Msg, Msg3),
    http_delete("/queues/%2f/myqueue", ?NO_CONTENT),
    ok.

publish_fail_test() ->
    Msg = msg(<<"myqueue">>, [], <<"Hello world">>),
    http_put("/queues/%2f/myqueue", [], ?NO_CONTENT),
    http_put("/users/myuser", [{password, <<"password">>},
                               {tags, <<"management">>}], ?NO_CONTENT),
    http_post("/exchanges/%2f/amq.default/publish", Msg, "myuser", "password",
              ?NOT_AUTHORISED),
    Msg2 = [{exchange,         <<"">>},
            {routing_key,      <<"myqueue">>},
            {properties,       [{user_id, <<"foo">>}]},
            {payload,          <<"Hello world">>},
            {payload_encoding, <<"string">>}],
    http_post("/exchanges/%2f/amq.default/publish", Msg2, ?BAD_REQUEST),
    Msg3 = [{exchange,         <<"">>},
            {routing_key,      <<"myqueue">>},
            {properties,       []},
            {payload,          [<<"not a string">>]},
            {payload_encoding, <<"string">>}],
    http_post("/exchanges/%2f/amq.default/publish", Msg3, ?BAD_REQUEST),
    MsgTemplate = [{exchange,         <<"">>},
                   {routing_key,      <<"myqueue">>},
                   {payload,          <<"Hello world">>},
                   {payload_encoding, <<"string">>}],
    [http_post("/exchanges/%2f/amq.default/publish",
               [{properties, [BadProp]} | MsgTemplate], ?BAD_REQUEST)
     || BadProp <- [{priority,   <<"really high">>},
                    {timestamp,  <<"recently">>},
                    {expiration, 1234}]],
    http_delete("/users/myuser", ?NO_CONTENT),
    ok.

publish_base64_test() ->
    Msg     = msg(<<"myqueue">>, [], <<"YWJjZA==">>, <<"base64">>),
    BadMsg1 = msg(<<"myqueue">>, [], <<"flibble">>,  <<"base64">>),
    BadMsg2 = msg(<<"myqueue">>, [], <<"YWJjZA==">>, <<"base99">>),
    http_put("/queues/%2f/myqueue", [], ?NO_CONTENT),
    http_post("/exchanges/%2f/amq.default/publish", Msg, ?OK),
    http_post("/exchanges/%2f/amq.default/publish", BadMsg1, ?BAD_REQUEST),
    http_post("/exchanges/%2f/amq.default/publish", BadMsg2, ?BAD_REQUEST),
    [Msg2] = http_post("/queues/%2f/myqueue/get", [{requeue,  false},
                                                   {count,    1},
                                                   {encoding, auto}], ?OK),
    ?assertEqual(<<"abcd">>, pget(payload, Msg2)),
    http_delete("/queues/%2f/myqueue", ?NO_CONTENT),
    ok.

publish_unrouted_test() ->
    Msg = msg(<<"hmmm">>, [], <<"Hello world">>),
    ?assertEqual([{routed, false}],
                 http_post("/exchanges/%2f/amq.default/publish", Msg, ?OK)).

parameters_test() ->
    rabbit_runtime_parameters_test:register(),

    http_put("/parameters/test/%2f/good", [{value, <<"ignore">>}], ?NO_CONTENT),
    http_put("/parameters/test/%2f/maybe", [{value, <<"good">>}], ?NO_CONTENT),
    http_put("/parameters/test/%2f/maybe", [{value, <<"bad">>}], ?BAD_REQUEST),
    http_put("/parameters/test/%2f/bad", [{value, <<"good">>}], ?BAD_REQUEST),
    http_put("/parameters/test/um/good", [{value, <<"ignore">>}], ?NOT_FOUND),

    Good = [{vhost,     <<"/">>},
            {component, <<"test">>},
            {name,      <<"good">>},
            {value,     <<"ignore">>}],
    Maybe = [{vhost,     <<"/">>},
             {component, <<"test">>},
             {name,      <<"maybe">>},
             {value,     <<"good">>}],
    List = [Good, Maybe],

    assert_list(List, http_get("/parameters")),
    assert_list(List, http_get("/parameters/test")),
    assert_list(List, http_get("/parameters/test/%2f")),
    assert_list([],   http_get("/parameters/oops")),
    http_get("/parameters/test/oops", ?NOT_FOUND),

    assert_item(Good,  http_get("/parameters/test/%2f/good", ?OK)),
    assert_item(Maybe, http_get("/parameters/test/%2f/maybe", ?OK)),

    http_delete("/parameters/test/%2f/good", ?NO_CONTENT),
    http_delete("/parameters/test/%2f/maybe", ?NO_CONTENT),
    http_delete("/parameters/test/%2f/bad", ?NOT_FOUND),

    0 = length(http_get("/parameters")),
    0 = length(http_get("/parameters/test")),
    0 = length(http_get("/parameters/test/%2f")),
    rabbit_runtime_parameters_test:unregister(),
    ok.

policy_test() ->
    rabbit_runtime_parameters_test:register_policy_validator(),
    PolicyPos  = [{vhost,      <<"/">>},
                  {name,       <<"policy_pos">>},
                  {pattern,    <<".*">>},
                  {definition, [{testpos,[1,2,3]}]},
                  {priority,   10}],
    PolicyEven = [{vhost,      <<"/">>},
                  {name,       <<"policy_even">>},
                  {pattern,    <<".*">>},
                  {definition, [{testeven,[1,2,3,4]}]},
                  {priority,   10}],
    http_put(
      "/policies/%2f/policy_pos",
      lists:keydelete(key, 1, PolicyPos),
      ?NO_CONTENT),
    http_put(
      "/policies/%2f/policy_even",
      lists:keydelete(key, 1, PolicyEven),
      ?NO_CONTENT),
    assert_item(PolicyPos,  http_get("/policies/%2f/policy_pos",  ?OK)),
    assert_item(PolicyEven, http_get("/policies/%2f/policy_even", ?OK)),
    List = [PolicyPos, PolicyEven],
    assert_list(List, http_get("/policies",     ?OK)),
    assert_list(List, http_get("/policies/%2f", ?OK)),

    http_delete("/policies/%2f/policy_pos", ?NO_CONTENT),
    http_delete("/policies/%2f/policy_even", ?NO_CONTENT),
    0 = length(http_get("/policies")),
    0 = length(http_get("/policies/%2f")),
    rabbit_runtime_parameters_test:unregister_policy_validator(),
    ok.

policy_permissions_test() ->
    rabbit_runtime_parameters_test:register(),

    http_put("/users/admin",  [{password, <<"admin">>},
                               {tags, <<"administrator">>}], ?NO_CONTENT),
    http_put("/users/mon",    [{password, <<"monitor">>},
                               {tags, <<"monitoring">>}], ?NO_CONTENT),
    http_put("/users/policy", [{password, <<"policy">>},
                               {tags, <<"policymaker">>}], ?NO_CONTENT),
    http_put("/users/mgmt",   [{password, <<"mgmt">>},
                               {tags, <<"management">>}], ?NO_CONTENT),
    Perms = [{configure, <<".*">>},
             {write,     <<".*">>},
             {read,      <<".*">>}],
    http_put("/vhosts/v", none, ?NO_CONTENT),
    http_put("/permissions/v/admin",  Perms, ?NO_CONTENT),
    http_put("/permissions/v/mon",    Perms, ?NO_CONTENT),
    http_put("/permissions/v/policy", Perms, ?NO_CONTENT),
    http_put("/permissions/v/mgmt",   Perms, ?NO_CONTENT),

    Policy = [{pattern,    <<".*">>},
              {definition, [{<<"ha-mode">>, <<"all">>}]}],
    Param = [{value, <<"">>}],

    http_put("/policies/%2f/HA", Policy, ?NO_CONTENT),
    http_put("/parameters/test/%2f/good", Param, ?NO_CONTENT),

    Pos = fun (U) ->
                  http_put("/policies/v/HA",        Policy, U, U, ?NO_CONTENT),
                  http_put(
                    "/parameters/test/v/good",       Param, U, U, ?NO_CONTENT),
                  1 = length(http_get("/policies",          U, U, ?OK)),
                  1 = length(http_get("/parameters/test",   U, U, ?OK)),
                  1 = length(http_get("/parameters",        U, U, ?OK)),
                  1 = length(http_get("/policies/v",        U, U, ?OK)),
                  1 = length(http_get("/parameters/test/v", U, U, ?OK)),
                  http_get("/policies/v/HA",                U, U, ?OK),
                  http_get("/parameters/test/v/good",       U, U, ?OK)
          end,
    Neg = fun (U) ->
                  http_put("/policies/v/HA",    Policy, U, U, ?NOT_AUTHORISED),
                  http_put(
                    "/parameters/test/v/good",   Param, U, U, ?NOT_AUTHORISED),
                  http_put(
                    "/parameters/test/v/admin",  Param, U, U, ?NOT_AUTHORISED),
                  http_get("/policies",                 U, U, ?NOT_AUTHORISED),
                  http_get("/policies/v",               U, U, ?NOT_AUTHORISED),
                  http_get("/parameters",               U, U, ?NOT_AUTHORISED),
                  http_get("/parameters/test",          U, U, ?NOT_AUTHORISED),
                  http_get("/parameters/test/v",        U, U, ?NOT_AUTHORISED),
                  http_get("/policies/v/HA",            U, U, ?NOT_AUTHORISED),
                  http_get("/parameters/test/v/good",   U, U, ?NOT_AUTHORISED)
          end,
    AlwaysNeg =
        fun (U) ->
                http_put("/policies/%2f/HA",  Policy, U, U, ?NOT_AUTHORISED),
                http_put(
                  "/parameters/test/%2f/good", Param, U, U, ?NOT_AUTHORISED),
                http_get("/policies/%2f/HA",          U, U, ?NOT_AUTHORISED),
                http_get("/parameters/test/%2f/good", U, U, ?NOT_AUTHORISED)
        end,

    [Neg(U) || U <- ["mon", "mgmt"]],
    [Pos(U) || U <- ["admin", "policy"]],
    [AlwaysNeg(U) || U <- ["mon", "mgmt", "admin", "policy"]],

    %% This one is deliberately different between admin and policymaker.
    http_put("/parameters/test/v/admin", Param, "admin", "admin", ?NO_CONTENT),
    http_put("/parameters/test/v/admin", Param, "policy", "policy",
             ?BAD_REQUEST),

    http_delete("/vhosts/v", ?NO_CONTENT),
    http_delete("/users/admin", ?NO_CONTENT),
    http_delete("/users/mon", ?NO_CONTENT),
    http_delete("/users/policy", ?NO_CONTENT),
    http_delete("/users/mgmt", ?NO_CONTENT),
    http_delete("/policies/%2f/HA", ?NO_CONTENT),

    rabbit_runtime_parameters_test:unregister(),
    ok.


extensions_test() ->
    [[{javascript,<<"dispatcher.js">>}]] = http_get("/extensions", ?OK),
    ok.

%%---------------------------------------------------------------------------

msg(Key, Headers, Body) ->
    msg(Key, Headers, Body, <<"string">>).

msg(Key, Headers, Body, Enc) ->
    [{exchange,         <<"">>},
     {routing_key,      Key},
     {properties,       [{delivery_mode, 2},
                         {headers,       Headers}]},
     {payload,          Body},
     {payload_encoding, Enc}].

local_port(Conn) ->
    [{sock, Sock}] = amqp_connection:info(Conn, [sock]),
    {ok, Port} = inet:port(Sock),
    Port.

%%---------------------------------------------------------------------------
http_get(Path) ->
    http_get(Path, ?OK).

http_get(Path, CodeExp) ->
    http_get(Path, "guest", "guest", CodeExp).

http_get(Path, User, Pass, CodeExp) ->
    {ok, {{_HTTP, CodeAct, _}, Headers, ResBody}} =
        req(get, Path, [auth_header(User, Pass)]),
    assert_code(CodeExp, CodeAct, "GET", Path, ResBody),
    decode(CodeExp, Headers, ResBody).

http_put(Path, List, CodeExp) ->
    http_put_raw(Path, format_for_upload(List), CodeExp).

http_put(Path, List, User, Pass, CodeExp) ->
    http_put_raw(Path, format_for_upload(List), User, Pass, CodeExp).

http_post(Path, List, CodeExp) ->
    http_post_raw(Path, format_for_upload(List), CodeExp).

http_post(Path, List, User, Pass, CodeExp) ->
    http_post_raw(Path, format_for_upload(List), User, Pass, CodeExp).

format_for_upload(none) ->
    <<"">>;
format_for_upload(List) ->
    iolist_to_binary(mochijson2:encode({struct, List})).

http_put_raw(Path, Body, CodeExp) ->
    http_upload_raw(put, Path, Body, "guest", "guest", CodeExp).

http_put_raw(Path, Body, User, Pass, CodeExp) ->
    http_upload_raw(put, Path, Body, User, Pass, CodeExp).

http_post_raw(Path, Body, CodeExp) ->
    http_upload_raw(post, Path, Body, "guest", "guest", CodeExp).

http_post_raw(Path, Body, User, Pass, CodeExp) ->
    http_upload_raw(post, Path, Body, User, Pass, CodeExp).

http_upload_raw(Type, Path, Body, User, Pass, CodeExp) ->
    {ok, {{_HTTP, CodeAct, _}, Headers, ResBody}} =
        req(Type, Path, [auth_header(User, Pass)], Body),
    assert_code(CodeExp, CodeAct, Type, Path, ResBody),
    decode(CodeExp, Headers, ResBody).

http_delete(Path, CodeExp) ->
    http_delete(Path, "guest", "guest", CodeExp).

http_delete(Path, User, Pass, CodeExp) ->
    {ok, {{_HTTP, CodeAct, _}, Headers, ResBody}} =
        req(delete, Path, [auth_header(User, Pass)]),
    assert_code(CodeExp, CodeAct, "DELETE", Path, ResBody),
    decode(CodeExp, Headers, ResBody).

assert_code(CodeExp, CodeAct, Type, Path, Body) ->
    case CodeExp of
        CodeAct -> ok;
        _       -> throw({expected, CodeExp, got, CodeAct, type, Type,
                          path, Path, body, Body})
    end.

req(Type, Path, Headers) ->
    httpc:request(Type, {?PREFIX ++ Path, Headers}, ?HTTPC_OPTS, []).

req(Type, Path, Headers, Body) ->
    httpc:request(Type, {?PREFIX ++ Path, Headers, "application/json", Body},
                  ?HTTPC_OPTS, []).

decode(?OK, _Headers,  ResBody) -> cleanup(mochijson2:decode(ResBody));
decode(_,    Headers, _ResBody) -> Headers.

cleanup(L) when is_list(L) ->
    [cleanup(I) || I <- L];
cleanup({struct, I}) ->
    cleanup(I);
cleanup({K, V}) when is_binary(K) ->
    {list_to_atom(binary_to_list(K)), cleanup(V)};
cleanup(I) ->
    I.

auth_header(Username, Password) ->
    {"Authorization",
     "Basic " ++ binary_to_list(base64:encode(Username ++ ":" ++ Password))}.
<|MERGE_RESOLUTION|>--- conflicted
+++ resolved
@@ -580,8 +580,6 @@
     http_delete("/queues/%2f/test", ?NO_CONTENT),
     ok.
 
-<<<<<<< HEAD
-=======
 consumers_test() ->
     http_put("/queues/%2f/test", [], ?NO_CONTENT),
     {Conn, _ConnPath, _ChPath, _ConnChPath} = get_conn("guest", "guest"),
@@ -597,7 +595,6 @@
     http_delete("/queues/%2f/test", ?NO_CONTENT),
     ok.
 
->>>>>>> 39b5b3cb
 defs(Key, URI, CreateMethod, Args) ->
     defs(Key, URI, CreateMethod, Args,
          fun(URI2) -> http_delete(URI2, ?NO_CONTENT) end).
