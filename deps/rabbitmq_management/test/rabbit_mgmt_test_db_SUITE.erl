%% The contents of this file are subject to the Mozilla Public License
%% Version 1.1 (the "License"); you may not use this file except in
%% compliance with the License. You may obtain a copy of the License at
%% http://www.mozilla.org/MPL/
%%
%% Software distributed under the License is distributed on an "AS IS"
%% basis, WITHOUT WARRANTY OF ANY KIND, either express or implied. See the
%% License for the specific language governing rights and limitations
%% under the License.
%%
%% The Original Code is RabbitMQ.
%%
%% The Initial Developer of the Original Code is GoPivotal, Inc.
%% Copyright (c) 2016 Pivotal Software, Inc.  All rights reserved.
%%

-module(rabbit_mgmt_test_db_SUITE).

-include_lib("common_test/include/ct.hrl").
<<<<<<< HEAD
-include("include/rabbit_mgmt.hrl").
-include("include/rabbit_mgmt_test.hrl").

-import(rabbit_mgmt_test_util, [assert_list/2, assert_item_kv/2,
=======
-include_lib("rabbit_common/include/rabbit_core_metrics.hrl").
-include_lib("rabbitmq_management_agent/include/rabbit_mgmt_records.hrl").
-include_lib("rabbitmq_management_agent/include/rabbit_mgmt_metrics.hrl").
-include("rabbit_mgmt.hrl").
-include("rabbit_mgmt_test.hrl").
-import(rabbit_mgmt_test_util, [assert_list/2,
>>>>>>> 59b61522
                                reset_management_settings/1]).

-import(rabbit_misc, [pget/2]).

-compile(export_all).

all() ->
    [
     {group, non_parallel_tests}
    ].

groups() ->
    [
     {non_parallel_tests, [], [
                               queue_coarse_test,
                               connection_coarse_test,
                               fine_stats_aggregation_time_test,
                               fine_stats_aggregation_test
                              ]}
    ].

%% -------------------------------------------------------------------
%% Testsuite setup/teardown.
%% -------------------------------------------------------------------

init_per_suite(Config) ->
    rabbit_ct_helpers:log_environment(),
    inets:start(),
    Config.

end_per_suite(Config) ->
    Config.

init_per_group(_, Config) ->
    Config1 = rabbit_ct_helpers:set_config(Config, [
                                                    {rmq_nodename_suffix, ?MODULE}
                                                   ]),
    Config2 = rabbit_ct_helpers:merge_app_env(
        rabbit_mgmt_test_util:merge_stats_app_env(Config1, 1000, 1),
            {rabbitmq_management_agent, [{rates_mode, detailed}]}),
    rabbit_ct_helpers:run_setup_steps(Config2,
                      rabbit_ct_broker_helpers:setup_steps() ++
                      rabbit_ct_client_helpers:setup_steps() ++
                      [fun rabbit_mgmt_test_util:reset_management_settings/1]).

end_per_group(_, Config) ->
    rabbit_ct_helpers:run_teardown_steps(Config,
                                         [fun rabbit_mgmt_test_util:reset_management_settings/1] ++
                                         rabbit_ct_client_helpers:teardown_steps() ++
                                             rabbit_ct_broker_helpers:teardown_steps()).

init_per_testcase(Testcase, Config) ->
    reset_management_settings(Config),
    rabbit_ct_helpers:testcase_started(Config, Testcase).

end_per_testcase(Testcase, Config) ->
    reset_management_settings(Config),
    rabbit_ct_helpers:testcase_finished(Config, Testcase).

%% -------------------------------------------------------------------
%% Testcases.
%% -------------------------------------------------------------------

trace_fun(Config, MFs) ->
    Nodename1 = rabbit_ct_broker_helpers:get_node_config(Config, 0, nodename),
    dbg:tracer(process, {fun(A,_) ->
                                 ct:pal(?LOW_IMPORTANCE,
                                        "TRACE: ~p", [A])
                         end, ok}),
    dbg:n(Nodename1),
    dbg:p(all,c),
    [ dbg:tpl(M, F, cx) || {M, F} <- MFs].

queue_coarse_test(Config) ->
    ok = rabbit_ct_broker_helpers:rpc(Config, 0, ?MODULE, queue_coarse_test1, [Config]).

queue_coarse_test1(_Config) ->
<<<<<<< HEAD
    rabbit_mgmt_event_collector:override_lookups([{exchange, fun dummy_lookup/1},
                                                  {queue,    fun dummy_lookup/1}]),
    create_q(test, 0),
    create_q(test2, 0),
    stats_q(test, 0, 10),
    stats_q(test2, 0, 1),
    R = range(0, 1, 1),
    Exp = fun(N) -> simple_details(messages, N, R) end,
    assert_item_kv(Exp(10), get_q(test, R)),
    assert_item_kv(Exp(11), get_vhost(R)),
    assert_item_kv(Exp(11), get_overview_q(R)),
    delete_q(test, 0),
    assert_item_kv(Exp(1), get_vhost(R)),
    assert_item_kv(Exp(1), get_overview_q(R)),
    delete_q(test2, 0),
    assert_item_kv(Exp(0), get_vhost(R)),
    assert_item_kv(Exp(0), get_overview_q(R)),
    rabbit_mgmt_event_collector:reset_lookups(),
=======
    [rabbit_mgmt_metrics_collector:override_lookups(T, [{exchange, fun dummy_lookup/1},
                                                        {queue,    fun dummy_lookup/1}])
     || {T, _} <- ?CORE_TABLES],
    First = exometer_slide:timestamp(),
    stats_series(fun stats_q/2, [[{test, 1}, {test2, 1}], [{test, 10}], [{test, 20}]]),
    timer:sleep(1150),
    Last = exometer_slide:timestamp(),
    Interval = 1,
    R = range(First, Last, Interval),
    simple_details(get_q(test, R), messages, 20, R),
    simple_details(get_vhost(R), messages, 21, R),
    simple_details(get_overview_q(R), messages, 21, R),
    delete_q(test),
    timer:sleep(1150),
    Next = last_ts(First, Interval),
    R1 = range(First, Next, Interval),
    simple_details(get_vhost(R1), messages, 1, R1),
    simple_details(get_overview_q(R1), messages, 1, R1),
    delete_q(test2),
    timer:sleep(1150),
    Next2 = last_ts(First, Interval),
    R2 = range(First, Next2, Interval),
    simple_details(get_vhost(R2), messages, 0, R2),
    simple_details(get_overview_q(R2), messages, 0, R2),
    [rabbit_mgmt_metrics_collector:reset_lookups(T) || {T, _} <- ?CORE_TABLES],
>>>>>>> 59b61522
    ok.

%% Generate a well-formed interval from Start using Interval steps
last_ts(First, Interval) ->
    Now = exometer_slide:timestamp(),
    ceil(((Now - First) / Interval * 1000)) * Interval + First.

ceil(X) when X < 0 ->
    trunc(X);
ceil(X) ->
    T = trunc(X),
    case X - T == 0 of
        true -> T;
        false -> T + 1
    end.

connection_coarse_test(Config) ->
    ok = rabbit_ct_broker_helpers:rpc(Config, 0, ?MODULE, connection_coarse_test1, [Config]).

connection_coarse_test1(_Config) ->
<<<<<<< HEAD
    create_conn(test, 0),
    create_conn(test2, 0),
    stats_conn(test, 0, 10),
    stats_conn(test2, 0, 1),
    R = range(0, 1, 1),
    Exp = fun(N) -> simple_details(recv_oct, N, R) end,
    assert_item_kv(Exp(10), get_conn(test, R)),
    assert_item_kv(Exp(1), get_conn(test2, R)),
    delete_conn(test, 1),
    delete_conn(test2, 1),
=======
    First = exometer_slide:timestamp(),
    create_conn(test),
    create_conn(test2),
    stats_series(fun stats_conn/2, [[{test, 2}, {test2, 5}], [{test, 5}, {test2, 1}],
                                    [{test, 10}]]),
    Last = last_ts(First, 5),
    R = range(First, Last, 5),
    simple_details(get_conn(test, R), recv_oct, 10, R),
    simple_details(get_conn(test2, R), recv_oct, 1, R),
    delete_conn(test),
    delete_conn(test2),
    timer:sleep(1150),
>>>>>>> 59b61522
    assert_list([], rabbit_mgmt_db:get_all_connections(R)),
    ok.

fine_stats_aggregation_test(Config) ->
    ok = rabbit_ct_broker_helpers:rpc(Config, 0, ?MODULE, fine_stats_aggregation_test1, [Config]).

fine_stats_aggregation_test1(_Config) ->
    [rabbit_mgmt_metrics_collector:override_lookups(T, [{exchange, fun dummy_lookup/1},
                                                        {queue,    fun dummy_lookup/1}])
     || {T, _} <- ?CORE_TABLES],
    First = exometer_slide:timestamp(),
    create_conn(test),
    create_conn(test2),
    create_ch(ch1, [{connection, pid(test)}]),
    create_ch(ch2, [{connection, pid(test2)}]),
    %% Publish differences
    channel_series(ch1, [{[{x, 50}], [{q1, x, 15}, {q2, x, 2}], [{q1, 5}, {q2, 5}]},
                         {[{x, 25}], [{q1, x, 10}, {q2, x, 3}], [{q1, -2}, {q2, -3}]},
                         {[{x, 25}], [{q1, x, 25}, {q2, x, 5}], [{q1, -1}, {q2, -1}]}]),
    channel_series(ch2, [{[{x, 5}], [{q1, x, 15}, {q2, x, 1}], []},
                         {[{x, 2}], [{q1, x, 10}, {q2, x, 2}], []},
                         {[{x, 3}], [{q1, x, 25}, {q2, x, 2}], []}]),
    timer:sleep(1150),
    ct:pal("ets: ~p", [ets:tab2list(queue_coarse_metrics)]),

    fine_stats_aggregation_test0(true, First),
    delete_q(q2),
    timer:sleep(1150),
    fine_stats_aggregation_test0(false, First),
    delete_ch(ch1),
    delete_ch(ch2),
    delete_conn(test),
    delete_conn(test2),
    delete_x(x),
    delete_v(<<"/">>),
    [rabbit_mgmt_metrics_collector:reset_lookups(T) || {T, _} <- ?CORE_TABLES],
    ok.

fine_stats_aggregation_test0(Q2Exists, First) ->
    Last = exometer_slide:timestamp(),
    R = range(First, Last, 1),
    Ch1 = get_ch(ch1, R),

    Ch2 = get_ch(ch2, R),
    X   = get_x(x, R),
    Q1  = get_q(q1, R),
    V   = get_vhost(R),
    O   = get_overview(R),
    assert_fine_stats(m, publish,     100, Ch1, R),
    assert_fine_stats(m, publish,     10,  Ch2, R),
    assert_fine_stats(m, publish_in,  110, X, R),
    assert_fine_stats(m, publish_out, 115, X, R),
    assert_fine_stats(m, publish,     100, Q1, R),
    assert_fine_stats(m, deliver_get, 2,   Q1, R),
    assert_fine_stats(m, deliver_get, 3,   Ch1, R),
    assert_fine_stats(m, publish,     110, V, R),
    assert_fine_stats(m, deliver_get, 3,   V, R),
    assert_fine_stats(m, publish,     110, O, R),
    assert_fine_stats(m, deliver_get, 3,   O, R),
    assert_fine_stats({pub, x},   publish, 100, Ch1, R),
    assert_fine_stats({pub, x},   publish, 10,  Ch2, R),
    assert_fine_stats({in,  ch1}, publish, 100, X, R),
    assert_fine_stats({in,  ch2}, publish, 10,  X, R),
    assert_fine_stats({out, q1},  publish, 100, X, R),
    assert_fine_stats({in,  x},   publish, 100, Q1, R),
    assert_fine_stats({del, ch1}, deliver_get, 2, Q1, R),
    assert_fine_stats({del, q1},  deliver_get, 2, Ch1, R),
    case Q2Exists of
        true  -> Q2  = get_q(q2, R),
                 assert_fine_stats(m, publish,     15,  Q2, R),
                 assert_fine_stats(m, deliver_get, 1,   Q2, R),
                 assert_fine_stats({out, q2},  publish, 15,  X, R),
                 assert_fine_stats({in,  x},   publish, 15,  Q2, R),
                 assert_fine_stats({del, ch1}, deliver_get, 1, Q2, R),
                 assert_fine_stats({del, q2},  deliver_get, 1, Ch1, R);
        false -> assert_fine_stats_neg({out, q2}, X),
                 assert_fine_stats_neg({del, q2}, Ch1)
    end,
    ok.

fine_stats_aggregation_time_test(Config) ->
    %% trace_fun(Config, [{rabbit_mgmt_db, get_data_from_nodes}]),
    ok = rabbit_ct_broker_helpers:rpc(Config, 0, ?MODULE, fine_stats_aggregation_time_test1, [Config]).

fine_stats_aggregation_time_test1(_Config) ->
    [rabbit_mgmt_metrics_collector:override_lookups(T, [{exchange, fun dummy_lookup/1},
                                                        {queue,    fun dummy_lookup/1}])
     || {T, _} <- ?CORE_TABLES],
    First = exometer_slide:timestamp(),
    create_ch(ch),
    channel_series(ch, [{[{x, 50}], [{q, x, 15}], [{q, 5}]},
                        {[{x, 25}], [{q, x, 10}], [{q, 5}]},
                        {[{x, 25}], [{q, x, 25}], [{q, 10}]}]),
    timer:sleep(1150),
    Last = exometer_slide:timestamp(),

    channel_series(ch, [{[{x, 10}], [{q, x, 5}], [{q, 2}]}]),
    Next = exometer_slide:timestamp(),


    R1 = range(First, Last, 1),
    assert_fine_stats(m, publish,     100, get_ch(ch, R1), R1),
    assert_fine_stats(m, publish,     50,  get_q(q, R1), R1),
    assert_fine_stats(m, deliver_get, 20,  get_q(q, R1), R1),


    R2 = range(Last, Next, 1),
    assert_fine_stats(m, publish,     110, get_ch(ch, R2), R2),
    assert_fine_stats(m, publish,     55,  get_q(q, R2), R2),
    assert_fine_stats(m, deliver_get, 22,  get_q(q, R2), R2),

    delete_q(q),
    delete_ch(ch),
    delete_x(x),
    delete_v(<<"/">>),

    [rabbit_mgmt_metrics_collector:reset_lookups(T) || {T, _} <- ?CORE_TABLES],
    ok.

assert_fine_stats(m, Type, N, Obj, R) ->
    Act = pget(message_stats, Obj),
<<<<<<< HEAD
    assert_item_kv(simple_details(Type, N, R), Act);
assert_fine_stats({T2, Name}, Type, N, Obj, R) ->
    Act = find_detailed_stats(Name, pget(expand(T2), Obj)),
    assert_item_kv(simple_details(Type, N, R), Act).
=======
    simple_details(Act, Type, N, R);
assert_fine_stats({T2, Name}, Type, N, Obj, R) ->
    Act = find_detailed_stats(Name, pget(expand(T2), Obj)),
    simple_details(Act, Type, N, R).
>>>>>>> 59b61522

assert_fine_stats_neg({T2, Name}, Obj) ->
    detailed_stats_absent(Name, pget(expand(T2), Obj)).

%%----------------------------------------------------------------------------
%% Events in
%%----------------------------------------------------------------------------

create_conn(Name) ->
    rabbit_core_metrics:connection_created(pid(Name), [{pid, pid(Name)},
                                                       {name, a2b(Name)}]).

create_ch(Name, Extra) ->
    rabbit_core_metrics:channel_created(pid(Name), [{pid, pid(Name)},
                                                    {name, a2b(Name)}] ++ Extra).
create_ch(Name) ->
    create_ch(Name, []).

stats_series(Fun, ListsOfPairs) ->
    [begin
     [Fun(Name, Msgs) || {Name, Msgs} <- List],
     timer:sleep(1150)
     end || List <- ListsOfPairs].

stats_q(Name, Msgs) ->
    rabbit_core_metrics:queue_stats(q(Name), Msgs, Msgs, Msgs, Msgs).

stats_conn(Name, Oct) ->
    rabbit_core_metrics:connection_stats(pid(Name), Oct, Oct, Oct).

channel_series(Name, ListOfStats) ->
    [begin
     stats_ch(Name, XStats, QXStats, QStats),
     timer:sleep(1150)
     end || {XStats, QXStats, QStats} <- ListOfStats].

stats_ch(Name, XStats, QXStats, QStats) ->
    [rabbit_core_metrics:channel_stats(exchange_stats, publish, {pid(Name), x(XName)}, N)
     || {XName, N} <- XStats],
    [rabbit_core_metrics:channel_stats(queue_exchange_stats, publish,
                                       {pid(Name), {q(QName), x(XName)}}, N)
     || {QName, XName, N} <- QXStats],
    [rabbit_core_metrics:channel_stats(queue_stats, deliver_no_ack, {pid(Name), q(QName)}, N)
     || {QName, N} <- QStats],
    ok.

delete_q(Name) ->
    rabbit_core_metrics:queue_deleted(q(Name)),
    rabbit_event:notify(queue_deleted, [{name, q(Name)}]).

delete_conn(Name) ->
    Pid = pid_del(Name),
    rabbit_core_metrics:connection_closed(Pid),
    rabbit_event:notify(connection_closed, [{pid, Pid}]).

delete_ch(Name) ->
    Pid = pid_del(Name),
    rabbit_core_metrics:channel_closed(Pid),
    rabbit_core_metrics:channel_exchange_down({Pid, x(x)}),
    rabbit_event:notify(channel_closed, [{pid, Pid}]).

delete_x(Name) ->
    rabbit_event:notify(exchange_deleted, [{name, x(Name)}]).

delete_v(Name) ->
    rabbit_event:notify(vhost_deleted, [{name, Name}]).

%%----------------------------------------------------------------------------
%% Events out
%%----------------------------------------------------------------------------

range(F, L, I) ->
    R = #range{first = F, last = L, incr = I * 1000},
    {R, R, R, R}.

get_x(Name, Range) ->
    [X] = rabbit_mgmt_db:augment_exchanges([x2(Name)], Range, full),
    X.

get_q(Name, Range) ->
    [Q] = rabbit_mgmt_db:augment_queues([q2(Name)], Range, full),
    Q.

get_vhost(Range) ->
    [VHost] = rabbit_mgmt_db:augment_vhosts([[{name, <<"/">>}]], Range),
    VHost.

get_conn(Name, Range) -> rabbit_mgmt_db:get_connection(a2b(Name), Range).
get_ch(Name, Range) -> rabbit_mgmt_db:get_channel(a2b(Name), Range).

get_overview(Range) -> rabbit_mgmt_db:get_overview(Range).
get_overview_q(Range) -> pget(queue_totals, get_overview(Range)).

details0(R, AR, A, L) ->
    [{rate,     R},
     {samples,  [[{sample, S}, {timestamp, T}] || {T, S} <- L]},
     {avg_rate, AR},
     {avg,      A}].

simple_details(Result, Thing, N, {#range{first = First, last = Last}, _, _, _} = _R) ->
    % error_logger:info_msg("Thing ~p~nN ~p~nRange ~p Result ~p", [Thing, N, R, Result]),

    ?assertEqual(N, proplists:get_value(Thing, Result)),
    Details = proplists:get_value(atom_suffix(Thing, "_details"), Result),
    ?assert(0 =/= proplists:get_value(rate, Details)),
    Samples = proplists:get_value(samples, Details),
    TSs = [proplists:get_value(timestamp, S) || S <- Samples],
    ?assert(First =< lists:min(TSs)),
    ?assert(Last >= lists:max(TSs)).

atom_suffix(Atom, Suffix) ->
    list_to_atom(atom_to_list(Atom) ++ Suffix).

find_detailed_stats(Name, List) ->
    [S] = filter_detailed_stats(Name, List),
    S.

detailed_stats_absent(Name, List) ->
    [] = filter_detailed_stats(Name, List).

filter_detailed_stats(Name, List) ->
    lists:foldl(fun(L, Acc) ->
                        {[{stats, Stats}], [{_, Details}]} =
                            lists:partition(fun({K, _}) -> K == stats end, L),
                        case (pget(name, Details) =:= a2b(Name)) of
                            true ->
                                [Stats | Acc];
                            false ->
                                Acc
                        end
                end, [], List).

expand(in)  -> incoming;
expand(out) -> outgoing;
expand(del) -> deliveries;
expand(pub) -> publishes.

%%----------------------------------------------------------------------------
%% Util
%%----------------------------------------------------------------------------

x(Name) -> rabbit_misc:r(<<"/">>, exchange, a2b(Name)).
x2(Name) -> q2(Name).
q(Name) -> rabbit_misc:r(<<"/">>, queue, a2b(Name)).
q2(Name) -> [{name,  a2b(Name)},
             {pid, self()},  % fake a local pid
             {vhost, <<"/">>}].

pid(Name) ->
    case get({pid, Name}) of
        undefined -> P = spawn(fun() -> ok end),
                     put({pid, Name}, P),
                     P;
        Pid       -> Pid
    end.

pid_del(Name) ->
    Pid = pid(Name),
    erase({pid, Name}),
    Pid.

a2b(A) -> list_to_binary(atom_to_list(A)).

dummy_lookup(_Thing) -> true.<|MERGE_RESOLUTION|>--- conflicted
+++ resolved
@@ -17,19 +17,12 @@
 -module(rabbit_mgmt_test_db_SUITE).
 
 -include_lib("common_test/include/ct.hrl").
-<<<<<<< HEAD
--include("include/rabbit_mgmt.hrl").
--include("include/rabbit_mgmt_test.hrl").
-
--import(rabbit_mgmt_test_util, [assert_list/2, assert_item_kv/2,
-=======
 -include_lib("rabbit_common/include/rabbit_core_metrics.hrl").
 -include_lib("rabbitmq_management_agent/include/rabbit_mgmt_records.hrl").
 -include_lib("rabbitmq_management_agent/include/rabbit_mgmt_metrics.hrl").
 -include("rabbit_mgmt.hrl").
 -include("rabbit_mgmt_test.hrl").
 -import(rabbit_mgmt_test_util, [assert_list/2,
->>>>>>> 59b61522
                                 reset_management_settings/1]).
 
 -import(rabbit_misc, [pget/2]).
@@ -107,32 +100,12 @@
     ok = rabbit_ct_broker_helpers:rpc(Config, 0, ?MODULE, queue_coarse_test1, [Config]).
 
 queue_coarse_test1(_Config) ->
-<<<<<<< HEAD
-    rabbit_mgmt_event_collector:override_lookups([{exchange, fun dummy_lookup/1},
-                                                  {queue,    fun dummy_lookup/1}]),
-    create_q(test, 0),
-    create_q(test2, 0),
-    stats_q(test, 0, 10),
-    stats_q(test2, 0, 1),
-    R = range(0, 1, 1),
-    Exp = fun(N) -> simple_details(messages, N, R) end,
-    assert_item_kv(Exp(10), get_q(test, R)),
-    assert_item_kv(Exp(11), get_vhost(R)),
-    assert_item_kv(Exp(11), get_overview_q(R)),
-    delete_q(test, 0),
-    assert_item_kv(Exp(1), get_vhost(R)),
-    assert_item_kv(Exp(1), get_overview_q(R)),
-    delete_q(test2, 0),
-    assert_item_kv(Exp(0), get_vhost(R)),
-    assert_item_kv(Exp(0), get_overview_q(R)),
-    rabbit_mgmt_event_collector:reset_lookups(),
-=======
     [rabbit_mgmt_metrics_collector:override_lookups(T, [{exchange, fun dummy_lookup/1},
                                                         {queue,    fun dummy_lookup/1}])
      || {T, _} <- ?CORE_TABLES],
     First = exometer_slide:timestamp(),
     stats_series(fun stats_q/2, [[{test, 1}, {test2, 1}], [{test, 10}], [{test, 20}]]),
-    timer:sleep(1150),
+    timer:sleep(2000),
     Last = exometer_slide:timestamp(),
     Interval = 1,
     R = range(First, Last, Interval),
@@ -152,7 +125,6 @@
     simple_details(get_vhost(R2), messages, 0, R2),
     simple_details(get_overview_q(R2), messages, 0, R2),
     [rabbit_mgmt_metrics_collector:reset_lookups(T) || {T, _} <- ?CORE_TABLES],
->>>>>>> 59b61522
     ok.
 
 %% Generate a well-formed interval from Start using Interval steps
@@ -173,18 +145,6 @@
     ok = rabbit_ct_broker_helpers:rpc(Config, 0, ?MODULE, connection_coarse_test1, [Config]).
 
 connection_coarse_test1(_Config) ->
-<<<<<<< HEAD
-    create_conn(test, 0),
-    create_conn(test2, 0),
-    stats_conn(test, 0, 10),
-    stats_conn(test2, 0, 1),
-    R = range(0, 1, 1),
-    Exp = fun(N) -> simple_details(recv_oct, N, R) end,
-    assert_item_kv(Exp(10), get_conn(test, R)),
-    assert_item_kv(Exp(1), get_conn(test2, R)),
-    delete_conn(test, 1),
-    delete_conn(test2, 1),
-=======
     First = exometer_slide:timestamp(),
     create_conn(test),
     create_conn(test2),
@@ -197,7 +157,6 @@
     delete_conn(test),
     delete_conn(test2),
     timer:sleep(1150),
->>>>>>> 59b61522
     assert_list([], rabbit_mgmt_db:get_all_connections(R)),
     ok.
 
@@ -221,7 +180,6 @@
                          {[{x, 2}], [{q1, x, 10}, {q2, x, 2}], []},
                          {[{x, 3}], [{q1, x, 25}, {q2, x, 2}], []}]),
     timer:sleep(1150),
-    ct:pal("ets: ~p", [ets:tab2list(queue_coarse_metrics)]),
 
     fine_stats_aggregation_test0(true, First),
     delete_q(q2),
@@ -319,17 +277,10 @@
 
 assert_fine_stats(m, Type, N, Obj, R) ->
     Act = pget(message_stats, Obj),
-<<<<<<< HEAD
-    assert_item_kv(simple_details(Type, N, R), Act);
-assert_fine_stats({T2, Name}, Type, N, Obj, R) ->
-    Act = find_detailed_stats(Name, pget(expand(T2), Obj)),
-    assert_item_kv(simple_details(Type, N, R), Act).
-=======
     simple_details(Act, Type, N, R);
 assert_fine_stats({T2, Name}, Type, N, Obj, R) ->
     Act = find_detailed_stats(Name, pget(expand(T2), Obj)),
     simple_details(Act, Type, N, R).
->>>>>>> 59b61522
 
 assert_fine_stats_neg({T2, Name}, Obj) ->
     detailed_stats_absent(Name, pget(expand(T2), Obj)).
@@ -430,8 +381,6 @@
      {avg,      A}].
 
 simple_details(Result, Thing, N, {#range{first = First, last = Last}, _, _, _} = _R) ->
-    % error_logger:info_msg("Thing ~p~nN ~p~nRange ~p Result ~p", [Thing, N, R, Result]),
-
     ?assertEqual(N, proplists:get_value(Thing, Result)),
     Details = proplists:get_value(atom_suffix(Thing, "_details"), Result),
     ?assert(0 =/= proplists:get_value(rate, Details)),
