%%   The contents of this file are subject to the Mozilla Public License
%%   Version 1.1 (the "License"); you may not use this file except in
%%   compliance with the License. You may obtain a copy of the License at
%%   http://www.mozilla.org/MPL/
%%
%%   Software distributed under the License is distributed on an "AS IS"
%%   basis, WITHOUT WARRANTY OF ANY KIND, either express or implied. See the
%%   License for the specific language governing rights and limitations
%%   under the License.
%%
%%   The Original Code is the RabbitMQ Erlang Client.
%%
%%   The Initial Developers of the Original Code are LShift Ltd.,
%%   Cohesive Financial Technologies LLC., and Rabbit Technologies Ltd.
%%
%%   Portions created by LShift Ltd., Cohesive Financial
%%   Technologies LLC., and Rabbit Technologies Ltd. are Copyright (C)
%%   2007 LShift Ltd., Cohesive Financial Technologies LLC., and Rabbit
%%   Technologies Ltd.;
%%
%%   All Rights Reserved.
%%
%%   Contributor(s): Ben Hood <0x6e6562@gmail.com>.

-module(amqp_connection).

-include_lib("rabbit.hrl").
-include_lib("rabbit_framing.hrl").
-include("amqp_client.hrl").

-behaviour(gen_server).

-export([init/1, terminate/2, code_change/3, handle_call/3, handle_cast/2,
         handle_info/2]).
-export([open_channel/1, open_channel/3]).
<<<<<<< HEAD
-export([start_direct/2, start_direct/3]).
-export([start_direct_link/2]).
-export([start_network/3, start_network/4]).
-export([start_network_link/3, start_network_link/4]).
-export([close/2]).
=======
-export([start/2, start/4, start/5, close/2]).
-export([start_link/2, start_link/4, start_link/5]).
>>>>>>> fd744f72

%%---------------------------------------------------------------------------
%% AMQP Connection API Methods
%%---------------------------------------------------------------------------

%% Starts a direct connection to the Rabbit AMQP server, assuming that
%% the server is running in the same process space.
start_direct(User, Password) -> start_direct(User, Password, false).

start_direct(User, Password, ProcLink) when is_boolean(ProcLink) ->
    InitialState = #connection_state{username = User,
                                     password = Password,
                                     vhostpath = <<"/">>},
    {ok, Pid} = start_internal(InitialState, amqp_direct_driver, ProcLink),
    Pid.
<<<<<<< HEAD

start_direct_link(User, Password) ->
    start_direct(User, Password, true).


%% Starts a networked conection to a remote AMQP server.
start_network(User, Password, Host) ->
    start_network(User, Password, Host, <<"/">>, false).

start_network(User, Password, Host, VHost) ->
    start_network(User, Password, Host, VHost, false).

start_network(User, Password, Host, VHost, ProcLink) ->
=======

%% Starts a networked conection to a remote AMQP server.
start(User, Password, Host, Port) ->
    start(User, Password, Host, Port, <<"/">>, false).

start(User, Password, Host, Port, VHost) ->
    start(User, Password, Host, Port, VHost, false).

start(User, Password, Host, Port, VHost, ProcLink) ->
>>>>>>> fd744f72
    InitialState = #connection_state{username = User,
                                     password = Password,
                                     serverhost = Host,
                                     vhostpath = VHost,
                                     port = Port},
    {ok, Pid} = start_internal(InitialState, amqp_network_driver, ProcLink),
    Pid.

start_network_link(User, Password, Host) ->
    start_network(User, Password, Host, <<"/">>, true).

<<<<<<< HEAD
start_network_link(User, Password, Host, VHost) ->
    start_network(User, Password, Host, VHost, true).

=======
start_link(User, Password, Host, Port) ->
    start(User, Password, Host, Port, <<"/">>, true).

start_link(User, Password, Host, Port, VHost) ->
    start(User, Password, Host, Port, VHost, true).
>>>>>>> fd744f72

start_internal(InitialState, Driver, _Link = true) when is_atom(Driver) ->
    gen_server:start_link(?MODULE, [InitialState, Driver], []);

start_internal(InitialState, Driver, _Link = false) when is_atom(Driver) ->
    gen_server:start(?MODULE, [InitialState, Driver], []).

%% Opens a channel without having to specify a channel number.
%% This function assumes that an AMQP connection (networked or direct)
%% has already been successfully established.
open_channel(ConnectionPid) ->
    open_channel(ConnectionPid, none, "").

%% Opens a channel with a specific channel number.
%% This function assumes that an AMQP connection (networked or direct)
%% has already been successfully established.
open_channel(ConnectionPid, ChannelNumber, OutOfBand) ->
    gen_server:call(ConnectionPid,
                    {open_channel, ChannelNumber,
                     amqp_util:binary(OutOfBand)}, infinity).

%% Closes the AMQP connection
close(ConnectionPid, Close) -> gen_server:call(ConnectionPid, Close, infinity).

%%---------------------------------------------------------------------------
%% Internal plumbing
%%---------------------------------------------------------------------------

%% Starts a new channel process, invokes the correct driver
%% (network or direct) to perform any environment specific channel setup and
%% starts the AMQP ChannelOpen handshake.
handle_open_channel({ChannelNumber, OutOfBand},
                    #connection_state{driver = Driver} = State) ->
    {ChannelPid, Number, NewState} = start_channel(ChannelNumber, State),
    Driver:open_channel({Number, OutOfBand}, ChannelPid, NewState),
    #'channel.open_ok'{} = amqp_channel:call(ChannelPid, #'channel.open'{}),
    {reply, ChannelPid, NewState}.

%% Creates a new channel process
start_channel(ChannelNumber,
              State = #connection_state{driver = Driver,
                                        reader_pid = ReaderPid,
                                        channel0_writer_pid = WriterPid}) ->
    ChannelState =
        #channel_state{
            parent_connection = self(),
            number = Number   = assign_channel_number(ChannelNumber, State),
            close_fun         = fun(X)       -> Driver:close_channel(X) end,
            do2               = fun(X, Y)    -> Driver:do(X, Y) end,
            do3               = fun(X, Y, Z) -> Driver:do(X, Y, Z) end,
            reader_pid        = ReaderPid,
            writer_pid        = WriterPid},
    {ok, ChannelPid} = gen_server:start_link(amqp_channel,
                                             [ChannelState], []),
    NewState = register_channel(Number, ChannelPid, State),
    {ChannelPid, Number, NewState}.

assign_channel_number(none, #connection_state{channels = Channels,
                                              channel_max = Max}) ->
    allocate_channel_number(dict:fetch_keys(Channels), Max);

assign_channel_number(ChannelNumber, _State) ->
    %% TODO bug: check whether this is already taken
    ChannelNumber.

register_channel(ChannelNumber, ChannelPid,
                 State = #connection_state{channels = Channels0}) ->
    Channels1 =
    case dict:is_key(ChannelNumber, Channels0) of
        true ->
            exit({channel_already_registered, ChannelNumber});
        false ->
            dict:store(ChannelNumber, ChannelPid, Channels0)
    end,
    State#connection_state{channels = Channels1}.

%% This will be called when a channel process exits and needs to be
%% deregistered
%% This peforms the reverse mapping so that you can lookup a channel pid
%% Let's hope that this lookup doesn't get too expensive .......
unregister_channel(ChannelPid,
                   State = #connection_state{channels = Channels0} )
        when is_pid(ChannelPid)->
    ReverseMapping = fun(_Number, Pid) -> Pid == ChannelPid end,
    Projection = dict:filter(ReverseMapping, Channels0),
    %% TODO This differentiation is only necessary for the direct channel,
    %% look into preventing the invocation of this method
    Channels1 = case dict:fetch_keys(Projection) of
                    [] ->
                        Channels0;
                    [ChannelNumber|_] ->
                        dict:erase(ChannelNumber, Channels0)
                end,
    State#connection_state{channels = Channels1};

%% This will be called when a channel process exits and needs to be
%% deregistered
unregister_channel(ChannelNumber,
                   State = #connection_state{channels = Channels0}) ->
    Channels1 = dict:erase(ChannelNumber, Channels0),
    State#connection_state{channels = Channels1}.

allocate_channel_number([], _Max)-> 1;

allocate_channel_number(Channels, _Max) ->
    MaxChannel = lists:max(Channels),
    %% TODO check channel max and reallocate appropriately
    MaxChannel + 1.

close_connection(Close, From, State = #connection_state{driver = Driver}) ->
    Driver:close_connection(Close, From, State).

%%---------------------------------------------------------------------------
%% gen_server callbacks
%%---------------------------------------------------------------------------

init([InitialState, Driver]) when is_atom(Driver) ->
    process_flag(trap_exit, true),
    State = Driver:handshake(InitialState),
    {ok, State#connection_state{driver = Driver} }.

%% Starts a new channel
handle_call({open_channel, ChannelNumber, OutOfBand}, _From, State) ->
    handle_open_channel({ChannelNumber, OutOfBand}, State);

%% Shuts the AMQP connection down
handle_call(Close = #'connection.close'{}, From, State) ->
    close_connection(Close, From, State),
    {stop, normal, State}.

%%---------------------------------------------------------------------------
%% Handle forced close from the broker
%%---------------------------------------------------------------------------

handle_cast({method, #'connection.close'{reply_code = Code,
                                         reply_text = Text}, _Content},
            State = #connection_state{driver = Driver}) ->
    io:format("Broker forced connection: ~p -> ~p~n", [Code, Text]),
    Driver:handle_broker_close(State),
    {stop, normal, State}.

%%---------------------------------------------------------------------------
%% Trap exits
%%---------------------------------------------------------------------------

handle_info( {'EXIT', Pid, {amqp, Reason, Msg, Context}}, State) ->
    io:format("Channel Peer ~p sent this message: ~p -> ~p~n",
              [Pid, Msg, Context]),
    {HardError, Code, Text} = rabbit_framing:lookup_amqp_exception(Reason),
    case HardError of
        false ->
            io:format("Just trapping this exit and proceding to trap an "
                      "exit from the client channel process~n"),
            {noreply, State};
        true ->
            io:format("Hard error: (Code = ~p, Text = ~p)~n", [Code, Text]),
            {stop, {hard_error, {Code, Text}}, State}
    end;

%% Just the amqp channel shutting down, so unregister this channel
handle_info( {'EXIT', Pid, normal}, State) ->
    {noreply, unregister_channel(Pid, State) };

%% This is a special case for abruptly closed socket connections
handle_info( {'EXIT', _Pid, {socket_error, Reason}}, State) ->
    {stop, {socket_error, Reason}, State};

handle_info( {'EXIT', _Pid, Reason = {unknown_message_type, _}}, State) ->
    {stop, Reason, State};

handle_info( {'EXIT', _Pid, Reason = connection_socket_closed_unexpectedly},
             State) ->
    {stop, Reason, State};

handle_info( {'EXIT', _Pid, Reason = connection_timeout}, State) ->
    {stop, Reason, State};

handle_info( {'EXIT', Pid, Reason}, State) ->
    io:format("Connection: Handling exit from ~p --> ~p~n", [Pid, Reason]),
    {noreply, unregister_channel(Pid, State) }.

%%---------------------------------------------------------------------------
%% Rest of the gen_server callbacks
%%---------------------------------------------------------------------------

terminate(_Reason, _State) ->
    ok.

code_change(_OldVsn, State, _Extra) ->
    State.
<|MERGE_RESOLUTION|>--- conflicted
+++ resolved
@@ -33,16 +33,11 @@
 -export([init/1, terminate/2, code_change/3, handle_call/3, handle_cast/2,
          handle_info/2]).
 -export([open_channel/1, open_channel/3]).
-<<<<<<< HEAD
 -export([start_direct/2, start_direct/3]).
 -export([start_direct_link/2]).
--export([start_network/3, start_network/4]).
--export([start_network_link/3, start_network_link/4]).
+-export([start_network/4, start_network/5]).
+-export([start_network_link/4, start_network_link/5]).
 -export([close/2]).
-=======
--export([start/2, start/4, start/5, close/2]).
--export([start_link/2, start_link/4, start_link/5]).
->>>>>>> fd744f72
 
 %%---------------------------------------------------------------------------
 %% AMQP Connection API Methods
@@ -58,31 +53,19 @@
                                      vhostpath = <<"/">>},
     {ok, Pid} = start_internal(InitialState, amqp_direct_driver, ProcLink),
     Pid.
-<<<<<<< HEAD
 
 start_direct_link(User, Password) ->
     start_direct(User, Password, true).
 
 
 %% Starts a networked conection to a remote AMQP server.
-start_network(User, Password, Host) ->
-    start_network(User, Password, Host, <<"/">>, false).
-
-start_network(User, Password, Host, VHost) ->
-    start_network(User, Password, Host, VHost, false).
-
-start_network(User, Password, Host, VHost, ProcLink) ->
-=======
-
-%% Starts a networked conection to a remote AMQP server.
-start(User, Password, Host, Port) ->
-    start(User, Password, Host, Port, <<"/">>, false).
-
-start(User, Password, Host, Port, VHost) ->
-    start(User, Password, Host, Port, VHost, false).
-
-start(User, Password, Host, Port, VHost, ProcLink) ->
->>>>>>> fd744f72
+start_network(User, Password, Host, Port) ->
+    start_network(User, Password, Host, Port, <<"/">>, false).
+
+start_network(User, Password, Host, Port, VHost) ->
+    start_network(User, Password, Host, Port, VHost, false).
+
+start_network(User, Password, Host, Port, VHost, ProcLink) ->
     InitialState = #connection_state{username = User,
                                      password = Password,
                                      serverhost = Host,
@@ -91,20 +74,11 @@
     {ok, Pid} = start_internal(InitialState, amqp_network_driver, ProcLink),
     Pid.
 
-start_network_link(User, Password, Host) ->
-    start_network(User, Password, Host, <<"/">>, true).
-
-<<<<<<< HEAD
-start_network_link(User, Password, Host, VHost) ->
-    start_network(User, Password, Host, VHost, true).
-
-=======
-start_link(User, Password, Host, Port) ->
-    start(User, Password, Host, Port, <<"/">>, true).
-
-start_link(User, Password, Host, Port, VHost) ->
-    start(User, Password, Host, Port, VHost, true).
->>>>>>> fd744f72
+start_network_link(User, Password, Host, Port) ->
+    start_network(User, Password, Host, Port, <<"/">>, true).
+
+start_network_link(User, Password, Host, Port, VHost) ->
+    start_network(User, Password, Host, Port, VHost, true).
 
 start_internal(InitialState, Driver, _Link = true) when is_atom(Driver) ->
     gen_server:start_link(?MODULE, [InitialState, Driver], []);
