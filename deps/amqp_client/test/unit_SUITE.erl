--- conflicted
+++ resolved
@@ -128,14 +128,7 @@
     %% TLS options
     {ok, #amqp_params_network{host = "host1", ssl_options = TLSOpts1}} =
         amqp_uri:parse("amqps://host1/%2f?cacertfile=/path/to/cacertfile.pem"),
-<<<<<<< HEAD
-    Opts1 = [{cacertfile,"/path/to/cacertfile.pem"},
-             {server_name_indication, "host1"},
-             {verify, verify_peer}],
-    Exp1 = amqp_ssl:add_verify_fun_to_opts("host1", Opts1),
-=======
     Exp1 = [{cacertfile,"/path/to/cacertfile.pem"}],
->>>>>>> 3fea5a86
     ?assertEqual(lists:usort(Exp1), lists:usort(TLSOpts1)),
 
     {ok, #amqp_params_network{host = "host2", ssl_options = TLSOpts2}} =
@@ -153,15 +146,8 @@
     {ok, #amqp_params_network{host = "host3", ssl_options = TLSOpts3}} =
         amqp_uri:parse("amqps://host3/%2f?verify=verify_peer"
                        "&fail_if_no_peer_cert=true"),
-<<<<<<< HEAD
-    Opts3 = [{fail_if_no_peer_cert, true},
-             {verify, verify_peer},
-             {server_name_indication, "host3"}],
-    Exp3 = amqp_ssl:add_verify_fun_to_opts("host3", Opts3),
-=======
     Exp3 = [{fail_if_no_peer_cert, true},
             {verify, verify_peer}],
->>>>>>> 3fea5a86
     ?assertEqual(lists:usort(Exp3), lists:usort(TLSOpts3)),
 
     {ok, #amqp_params_network{host = "host4", ssl_options = TLSOpts4}} =
@@ -169,19 +155,6 @@
                        "&certfile=/path/to/certfile.pem"
                        "&password=topsecret"
                        "&depth=5"),
-<<<<<<< HEAD
-    Opts4 = [{certfile,  "/path/to/certfile.pem"},
-             {cacertfile,"/path/to/cacertfile.pem"},
-             {server_name_indication, "host4"},
-             {verify,    verify_peer},
-             {password,  "topsecret"},
-             {depth,     5}],
-    Exp4 = amqp_ssl:add_verify_fun_to_opts("host4", Opts4),
-    ?assertEqual(lists:usort(Exp4), lists:usort(TLSOpts4)),
-
-    {ok, #amqp_params_network{host = "host5", ssl_options = TLSOpts5}} =
-        amqp_uri:parse("amqps://host5/%2f?server_name_indication=foobar"),
-=======
     Exp4 = [{certfile,  "/path/to/certfile.pem"},
             {cacertfile,"/path/to/cacertfile.pem"},
             {password,  "topsecret"},
@@ -191,19 +164,14 @@
     {ok, #amqp_params_network{host = "host5", ssl_options = TLSOpts5}} =
         amqp_uri:parse("amqps://host5/%2f?server_name_indication=foobar"
                        "&verify=verify_peer"),
->>>>>>> 3fea5a86
     Opts5 = [{server_name_indication, "foobar"},
              {verify, verify_peer}],
     Exp5 = amqp_ssl:add_verify_fun_to_opts("foobar", Opts5),
     ?assertEqual(lists:usort(Exp5), lists:usort(TLSOpts5)),
 
     {ok, #amqp_params_network{host = "127.0.0.1", ssl_options = TLSOpts6}} =
-<<<<<<< HEAD
-        amqp_uri:parse("amqps://127.0.0.1/%2f?server_name_indication=barbaz"),
-=======
         amqp_uri:parse("amqps://127.0.0.1/%2f?server_name_indication=barbaz"
                        "&verify=verify_peer"),
->>>>>>> 3fea5a86
     Opts6 = [{server_name_indication, "barbaz"},
              {verify, verify_peer}],
     Exp6 = amqp_ssl:add_verify_fun_to_opts("barbaz", Opts6),
