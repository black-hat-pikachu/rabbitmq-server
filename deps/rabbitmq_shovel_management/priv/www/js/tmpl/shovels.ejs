<h1>Shovel Status</h1>
<%
  var extra_width = 0;
  if (vhosts_interesting) extra_width++;
  if (nodes_interesting)  extra_width++;
%>
<div class="updatable">
<% if (shovels.length > 0) { %>
<table class="list">
 <thead>
  <tr>
    <th>Name</th>
<% if (nodes_interesting) { %>
    <th>Node</th>
<% } %>
<% if (vhosts_interesting) { %>
    <th>Virtual Host</th>
<% } %>
    <th>State</th>
    <th colspan="3">Source</th>
    <th colspan="3">Destination</th>
    <th>Last changed</th>
  </tr>
 </thead>
 <tbody>
<%
 for (var i = 0; i < shovels.length; i++) {
    var shovel = shovels[i];
%>
  <tr<%= alt_rows(i)%>>
    <td>
      <%= fmt_string(shovel.name) %>
      <sub><%= fmt_string(shovel.type) %></sub>
    </td>
<% if (nodes_interesting) { %>
    <td><%= fmt_node(shovel.node) %></td>
<% } %>
<% if (vhosts_interesting) { %>
    <td><%= fmt_string(shovel.vhost, '') %></td>
<% } %>
<% if (shovel.state == 'terminated') { %>
    <td colspan="5"><%= fmt_state('red', shovel.state) %></td>
    <td><%= shovel.timestamp %></td>
  </tr>
  <tr>
    <td colspan="<%= 8 + extra_width %>">
      <pre><%= fmt_string(shovel.reason) %></pre>
    </td>
  </tr>
<% } else { %>
    <td><%= fmt_state('green', shovel.state) %></td>
<<<<<<< HEAD
      <td><%= fmt_string(shovel.src_protocol) %></td>
      <td><%= fmt_string(shovel.src_uri) %></td>
      <td><%= fmt_shovel_endpoint('src_', shovel) %></td>
      <td><%= fmt_string(shovel.dest_protocol) %></td>
      <td><%= fmt_string(shovel.dest_uri) %></td>
      <td><%= fmt_shovel_endpoint('dest_', shovel) %></td>
=======
    <% if (shovel.definition == undefined) { %>
      <td colspan="2"><%= fmt_string(fmt_uri_with_credentials(shovel.src_uri)) %></td>
      <td colspan="2"><%= fmt_string(fmt_uri_with_credentials(shovel.dest_uri)) %></td>
    <% } else { %>
      <td><%= fmt_string(fmt_uri_with_credentials(shovel.src_uri)) %></td>
      <td><%= fmt_shovel_endpoint('src', shovel.definition) %></td>
      <td><%= fmt_string(fmt_uri_with_credentials(shovel.dest_uri)) %></td>
      <td><%= fmt_shovel_endpoint('dest', shovel.definition) %></td>
    <% } %>
>>>>>>> 97a700cc
    <td><%= shovel.timestamp %></td>
  </tr>
<% } %>
  <% } %>
 </tbody>
</table>
<% } else { %>
  <p>... no shovels ...</p>
<% } %>
</div><|MERGE_RESOLUTION|>--- conflicted
+++ resolved
@@ -49,24 +49,12 @@
   </tr>
 <% } else { %>
     <td><%= fmt_state('green', shovel.state) %></td>
-<<<<<<< HEAD
       <td><%= fmt_string(shovel.src_protocol) %></td>
-      <td><%= fmt_string(shovel.src_uri) %></td>
+      <td><%= fmt_string(fmt_uri_with_credentials(shovel.src_uri)) %></td>
       <td><%= fmt_shovel_endpoint('src_', shovel) %></td>
       <td><%= fmt_string(shovel.dest_protocol) %></td>
-      <td><%= fmt_string(shovel.dest_uri) %></td>
+      <td><%= fmt_string(fmt_uri_with_credentials(shovel.dest_uri)) %></td>
       <td><%= fmt_shovel_endpoint('dest_', shovel) %></td>
-=======
-    <% if (shovel.definition == undefined) { %>
-      <td colspan="2"><%= fmt_string(fmt_uri_with_credentials(shovel.src_uri)) %></td>
-      <td colspan="2"><%= fmt_string(fmt_uri_with_credentials(shovel.dest_uri)) %></td>
-    <% } else { %>
-      <td><%= fmt_string(fmt_uri_with_credentials(shovel.src_uri)) %></td>
-      <td><%= fmt_shovel_endpoint('src', shovel.definition) %></td>
-      <td><%= fmt_string(fmt_uri_with_credentials(shovel.dest_uri)) %></td>
-      <td><%= fmt_shovel_endpoint('dest', shovel.definition) %></td>
-    <% } %>
->>>>>>> 97a700cc
     <td><%= shovel.timestamp %></td>
   </tr>
 <% } %>
