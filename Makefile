--- conflicted
+++ resolved
@@ -4,13 +4,8 @@
 # Release artifacts are put in $(PACKAGES_DIR).
 PACKAGES_DIR ?= $(abspath PACKAGES)
 
-<<<<<<< HEAD
-DEPS = ranch lager $(PLUGINS)
-TEST_DEPS = amqp_client meck proper
-=======
-DEPS = ranch rabbit_common
+DEPS = ranch lager rabbit_common
 TEST_DEPS = rabbitmq_ct_helpers amqp_client meck proper
->>>>>>> be9a3f7f
 
 define usage_xml_to_erl
 $(subst __,_,$(patsubst $(DOCS_DIR)/rabbitmq%.1.xml, src/rabbit_%_usage.erl, $(subst -,_,$(1))))
